// Concord
//
// Copyright (c) 2018, 2019 VMware, Inc. All Rights Reserved.
//
// This product is licensed to you under the Apache 2.0 license (the "License").  You may not use this product except in
// compliance with the Apache 2.0 License.
//
// This product may include a number of subcomponents with separate copyright notices and license terms. Your use of
// these subcomponents is subject to the terms and conditions of the sub-component's license, as noted in the LICENSE
// file.

#include "ReplicaImp.hpp"
#include "assertUtils.hpp"
#include "Logger.hpp"
#include "ControllerWithSimpleHistory.hpp"
#include "DebugStatistics.hpp"
#include "SysConsts.hpp"
#include "ReplicaConfig.hpp"
#include "TimersSingleton.hpp"
#include "MsgsCommunicator.hpp"
#include "MsgHandlersRegistrator.hpp"
#include "ReplicaLoader.hpp"
#include "PersistentStorage.hpp"

#include "messages/ClientRequestMsg.hpp"
#include "messages/PrePrepareMsg.hpp"
#include "messages/CheckpointMsg.hpp"
#include "messages/ClientReplyMsg.hpp"
#include "messages/PartialExecProofMsg.hpp"
#include "messages/FullExecProofMsg.hpp"
#include "messages/StartSlowCommitMsg.hpp"
#include "messages/ReqMissingDataMsg.hpp"
#include "messages/SimpleAckMsg.hpp"
#include "messages/ViewChangeMsg.hpp"
#include "messages/NewViewMsg.hpp"
#include "messages/PartialCommitProofMsg.hpp"
#include "messages/FullCommitProofMsg.hpp"
#include "messages/ReplicaStatusMsg.hpp"
#include "messages/AskForCheckpointMsg.hpp"

using concordUtil::Timers;
using namespace std;
using namespace std::chrono;
using namespace std::placeholders;

namespace bftEngine::impl {

void ReplicaImp::registerMsgHandlers() {
  msgHandlers_->registerMsgHandler(MsgCode::Checkpoint, bind(&ReplicaImp::messageHandler<CheckpointMsg>, this, _1));

  msgHandlers_->registerMsgHandler(MsgCode::CommitPartial,
                                   bind(&ReplicaImp::messageHandler<CommitPartialMsg>, this, _1));

  msgHandlers_->registerMsgHandler(MsgCode::CommitFull, bind(&ReplicaImp::messageHandler<CommitFullMsg>, this, _1));

  msgHandlers_->registerMsgHandler(MsgCode::FullCommitProof,
                                   bind(&ReplicaImp::messageHandler<FullCommitProofMsg>, this, _1));

  msgHandlers_->registerMsgHandler(MsgCode::NewView, bind(&ReplicaImp::messageHandler<NewViewMsg>, this, _1));

  msgHandlers_->registerMsgHandler(MsgCode::PrePrepare, bind(&ReplicaImp::messageHandler<PrePrepareMsg>, this, _1));

  msgHandlers_->registerMsgHandler(MsgCode::PartialCommitProof,
                                   bind(&ReplicaImp::messageHandler<PartialCommitProofMsg>, this, _1));

  msgHandlers_->registerMsgHandler(MsgCode::PartialExecProof,
                                   bind(&ReplicaImp::messageHandler<PartialExecProofMsg>, this, _1));

  msgHandlers_->registerMsgHandler(MsgCode::PreparePartial,
                                   bind(&ReplicaImp::messageHandler<PreparePartialMsg>, this, _1));

  msgHandlers_->registerMsgHandler(MsgCode::PrepareFull, bind(&ReplicaImp::messageHandler<PrepareFullMsg>, this, _1));

  msgHandlers_->registerMsgHandler(MsgCode::ReqMissingData,
                                   bind(&ReplicaImp::messageHandler<ReqMissingDataMsg>, this, _1));

  msgHandlers_->registerMsgHandler(MsgCode::SimpleAck, bind(&ReplicaImp::messageHandler<SimpleAckMsg>, this, _1));

  msgHandlers_->registerMsgHandler(MsgCode::StartSlowCommit,
                                   bind(&ReplicaImp::messageHandler<StartSlowCommitMsg>, this, _1));

  msgHandlers_->registerMsgHandler(MsgCode::ViewChange, bind(&ReplicaImp::messageHandler<ViewChangeMsg>, this, _1));

  msgHandlers_->registerMsgHandler(MsgCode::ClientRequest,
                                   bind(&ReplicaImp::messageHandler<ClientRequestMsg>, this, _1));

  msgHandlers_->registerMsgHandler(MsgCode::ReplicaStatus,
                                   bind(&ReplicaImp::messageHandler<ReplicaStatusMsg>, this, _1));

  msgHandlers_->registerMsgHandler(MsgCode::AskForCheckpoint,
                                   bind(&ReplicaImp::messageHandler<AskForCheckpointMsg>, this, _1));
}

template <typename T>
void ReplicaImp::messageHandler(MessageBase *msg) {
  if (validateMessage(msg) && !isCollectingState())
    onMessage<T>(static_cast<T *>(msg));
  else
    delete msg;
}

template <class T>
void onMessage(T *);

void ReplicaImp::send(MessageBase *m, NodeIdType dest) {
  // debug code begin
  if (m->type() == MsgCode::Checkpoint && static_cast<CheckpointMsg *>(m)->digestOfState().isZero())
    LOG_WARN(GL, "Debug: checkpoint digest is zero");
  // debug code end
  ReplicaBase::send(m, dest);
}

void ReplicaImp::sendAndIncrementMetric(MessageBase *m, NodeIdType id, CounterHandle &counterMetric) {
  send(m, id);
  counterMetric.Get().Inc();
}

void ReplicaImp::onReportAboutInvalidMessage(MessageBase *msg, const char *reason) {
  LOG_WARN(
      GL,
      "Received invalid message from senderId=" << msg->senderId() << " type=" << msg->type() << " reason: " << reason);

  // TODO(GG): logic that deals with invalid messages (e.g., a node that sends invalid messages may have a problem (old
  // version,bug,malicious,...)).
}

template <>
void ReplicaImp::onMessage<ClientRequestMsg>(ClientRequestMsg *m) {
  metric_received_client_requests_.Get().Inc();
  const NodeIdType senderId = m->senderId();
  const NodeIdType clientId = m->clientProxyId();
  const bool readOnly = m->isReadOnly();
  const ReqId reqSeqNum = m->requestSeqNum();
  const uint8_t flags = m->flags();

<<<<<<< HEAD
  MDC_PRI_PUT(GL, currentPrimary());
=======
  MDC_PRI_PUT(GL,currentPrimary());
>>>>>>> 04823770
  MDC_CID_PUT(GL, m->getCid());
  LOG_DEBUG(GL,
            "Received ClientRequestMsg (clientId=" << clientId << " reqSeqNum=" << reqSeqNum << ", flags=" << (int)flags
                                                   << ") from senderId=" << senderId);

  if (isCollectingState()) {
    LOG_INFO(GL,
             "ClientRequestMsg reqSeqNum="
                 << reqSeqNum << " from clientId=" << clientId
                 << " is ignored because this replica is collecting missing state from the other replicas");
    delete m;
    return;
  }

  // check message validity
  const bool invalidClient = !isValidClient(clientId);
  const bool sentFromReplicaToNonPrimary = repsInfo->isIdOfReplica(senderId) && !isCurrentPrimary();

  // TODO(GG): more conditions (make sure that a request of client A cannot be generated by client B!=A)
  if (invalidClient || sentFromReplicaToNonPrimary) {
    std::ostringstream oss("ClientRequestMsg is invalid: invalidClient=");
    oss << invalidClient << ", sentFromReplicaToNonPrimary=" << sentFromReplicaToNonPrimary;
    onReportAboutInvalidMessage(m, oss.str().c_str());
    delete m;
    return;
  }

  if (readOnly) {
    executeReadOnlyRequest(m);
    delete m;
    return;
  }

  if (!currentViewIsActive()) {
    LOG_INFO(GL,
             "ClientRequestMsg reqSeqNum=" << reqSeqNum << " from clientId=" << clientId
                                           << " is ignored because current view is inactive");
    delete m;
    return;
  }

  const ReqId seqNumberOfLastReply = seqNumberOfLastReplyToClient(clientId);

  if (seqNumberOfLastReply < reqSeqNum) {
    if (isCurrentPrimary()) {
      if (clientsManager->noPendingAndRequestCanBecomePending(clientId, reqSeqNum) &&
          (requestsQueueOfPrimary.size() < 700))  // TODO(GG): use config/parameter
      {
        LOG_INFO(GL,
                 "Pushing to primary queue, request [" << reqSeqNum << "], client [" << clientId
                                                       << "], senderId=" << senderId);
        requestsQueueOfPrimary.push(m);
        primaryCombinedReqSize += m->size();
        tryToSendPrePrepareMsg(true);
        return;
      } else {
        LOG_INFO(GL,
                 "ClientRequestMsg reqSeqNum="
                     << reqSeqNum << " from clientId=" << clientId << " queue size=" << requestsQueueOfPrimary.size()
                     << " is ignored because: request is old, OR primary is current working on a request "
                        "from the same client, OR queue contains too many requests");
      }
    } else {  // not the current primary
      if (clientsManager->noPendingAndRequestCanBecomePending(clientId, reqSeqNum)) {
        clientsManager->addPendingRequest(clientId, reqSeqNum);

        // TODO(GG): add a mechanism that retransmits (otherwise we may start unnecessary view-change)
        send(m, currentPrimary());

        LOG_INFO(GL,
                 "Sending ClientRequestMsg reqSeqNum=" << reqSeqNum << " from clientId=" << clientId
                                                       << " to current primary");
      } else {
        LOG_INFO(GL,
                 "ClientRequestMsg reqSeqNum=" << reqSeqNum << " from clientId=" << clientId
                                               << " is ignored because request is old or replica"
                                                  " has another pending request from the same client");
      }
    }
  } else if (seqNumberOfLastReply == reqSeqNum) {
    LOG_DEBUG(GL,
              "ClientRequestMsg reqSeqNum=" << reqSeqNum << " from clientId=" << clientId
                                            << " has already been executed - retransmit reply to client");

    ClientReplyMsg *repMsg = clientsManager->allocateMsgWithLatestReply(clientId, currentPrimary());

    send(repMsg, clientId);

    delete repMsg;
  } else {
    LOG_INFO(GL,
             "ClientRequestMsg reqSeqNum=" << reqSeqNum << " from clientId=" << clientId
                                           << " is ignored because request is old");
  }

  delete m;
}

void ReplicaImp::tryToSendPrePrepareMsg(bool batchingLogic) {
  Assert(isCurrentPrimary() && currentViewIsActive());

  if (primaryLastUsedSeqNum + 1 > lastStableSeqNum + kWorkWindowSize) {
    LOG_INFO(GL,
             "Will not send PrePrepare since next sequence number ["
                 << primaryLastUsedSeqNum + 1 << "] exceeds window threshold [" << lastStableSeqNum + kWorkWindowSize
                 << "]");
    return;
  }

  if (primaryLastUsedSeqNum + 1 > lastExecutedSeqNum + config_.concurrencyLevel)
    LOG_INFO(GL,
             "Will not send PrePrepare since next sequence number ["
                 << primaryLastUsedSeqNum + 1 << "] exceeds concurrency threshold ["
                 << lastExecutedSeqNum + config_.concurrencyLevel << "]");
  return;  // TODO(GG): should also be checked by the non-primary replicas

  if (requestsQueueOfPrimary.empty()) return;

  // remove irrelevant requests from the head of the requestsQueueOfPrimary (and update requestsInQueue)
  ClientRequestMsg *first = requestsQueueOfPrimary.front();
  while (first != nullptr &&
         !clientsManager->noPendingAndRequestCanBecomePending(first->clientProxyId(), first->requestSeqNum())) {
    MDC_CID_PUT(GL, first->getCid());
    primaryCombinedReqSize -= first->size();
    delete first;
    requestsQueueOfPrimary.pop();
    first = (!requestsQueueOfPrimary.empty() ? requestsQueueOfPrimary.front() : nullptr);
  }

  const size_t requestsInQueue = requestsQueueOfPrimary.size();

  if (requestsInQueue == 0) return;

  Assert(primaryLastUsedSeqNum >= lastExecutedSeqNum);

  uint64_t concurrentDiff = ((primaryLastUsedSeqNum + 1) - lastExecutedSeqNum);
  uint64_t minBatchSize = 1;

  // update maxNumberOfPendingRequestsInRecentHistory (if needed)
  if (requestsInQueue > maxNumberOfPendingRequestsInRecentHistory)
    maxNumberOfPendingRequestsInRecentHistory = requestsInQueue;

  // TODO(GG): the batching logic should be part of the configuration - TBD.
  if (batchingLogic && (concurrentDiff >= 2)) {
    minBatchSize = concurrentDiff * batchingFactor;

    const size_t maxReasonableMinBatchSize = 350;  // TODO(GG): use param from configuration

    if (minBatchSize > maxReasonableMinBatchSize) minBatchSize = maxReasonableMinBatchSize;
  }

  if (requestsInQueue < minBatchSize) {
    LOG_INFO(GL, "Batch threshold size [" << minBatchSize << "] requests in queue [" << requestsInQueue << "]");
    metric_not_enough_client_requests_event_.Get().Inc();
    return;
  }

  // update batchingFactor
  if (((primaryLastUsedSeqNum + 1) % kWorkWindowSize) ==
      0)  // TODO(GG): do we want to update batchingFactor when the view is changed
  {
    const size_t aa = 4;  // TODO(GG): read from configuration
    batchingFactor = (maxNumberOfPendingRequestsInRecentHistory / aa);
    if (batchingFactor < 1) batchingFactor = 1;
    maxNumberOfPendingRequestsInRecentHistory = 0;
  }

  // because maxConcurrentAgreementsByPrimary <  MaxConcurrentFastPaths
  Assert((primaryLastUsedSeqNum + 1) <= lastExecutedSeqNum + MaxConcurrentFastPaths);

  CommitPath firstPath = controller->getCurrentFirstPath();

  // assert: (cVal==0) --> (firstPath != CommitPath::FAST_WITH_THRESHOLD)
  Assert((config_.cVal != 0) || (firstPath != CommitPath::FAST_WITH_THRESHOLD));

  controller->onSendingPrePrepare((primaryLastUsedSeqNum + 1), firstPath);

  PrePrepareMsg *pp =
      new PrePrepareMsg(config_.replicaId, curView, (primaryLastUsedSeqNum + 1), firstPath, primaryCombinedReqSize);

  // Append requests to PrePrepare.
  ClientRequestMsg *nextRequest = requestsQueueOfPrimary.front();
  while (nextRequest != nullptr && nextRequest->size() <= pp->remainingSizeForRequests()) {
    MDC_CID_PUT(GL, nextRequest->getCid());
    if (clientsManager->noPendingAndRequestCanBecomePending(nextRequest->clientProxyId(),
                                                            nextRequest->requestSeqNum())) {
      pp->addRequest(nextRequest->body(), nextRequest->size());
      clientsManager->addPendingRequest(nextRequest->clientProxyId(), nextRequest->requestSeqNum());
    }
    primaryCombinedReqSize -= nextRequest->size();
    delete nextRequest;
    requestsQueueOfPrimary.pop();
    nextRequest = (requestsQueueOfPrimary.size() > 0 ? requestsQueueOfPrimary.front() : nullptr);
  }

  pp->finishAddingRequests();

  Assert(pp->numberOfRequests() > 0);

  if (config_.debugStatisticsEnabled) {
    DebugStatistics::onSendPrePrepareMessage(pp->numberOfRequests(), requestsQueueOfPrimary.size());
  }
  primaryLastUsedSeqNum++;
  MDC_SN_PUT(GL, primaryLastUsedSeqNum);
  MDC_PATH_PUT(GL, CommitPathToMDCString(firstPath));
  {
    LOG_INFO(GL,
             "Commit path analysis: sending PrePrepare with the following payload of the following correlation ids ["
                 << pp->getBatchCorrelationIdAsString() << "]");
  }
  SeqNumInfo &seqNumInfo = mainLog->get(primaryLastUsedSeqNum);
  seqNumInfo.addSelfMsg(pp);

  if (ps_) {
    ps_->beginWriteTran();
    ps_->setPrimaryLastUsedSeqNum(primaryLastUsedSeqNum);
    ps_->setPrePrepareMsgInSeqNumWindow(primaryLastUsedSeqNum, pp);
    if (firstPath == CommitPath::SLOW) ps_->setSlowStartedInSeqNumWindow(primaryLastUsedSeqNum, true);
    ps_->endWriteTran();
  }

  LOG_DEBUG(GL,
            "Node " << config_.replicaId << " Sending PrePrepareMsg (seqNumber=" << pp->seqNumber() << ", requests="
                    << pp->numberOfRequests() << ", queue size=" << requestsQueueOfPrimary.size() << ")");

  for (ReplicaId x : repsInfo->idsOfPeerReplicas()) {
    sendRetransmittableMsgToReplica(pp, x, primaryLastUsedSeqNum);
  }

  if (firstPath == CommitPath::SLOW) {
    seqNumInfo.startSlowPath();
    metric_slow_path_count_.Get().Inc();
    sendPreparePartial(seqNumInfo);
  } else {
    sendPartialProof(seqNumInfo);
  }
}

template <typename T>
bool ReplicaImp::relevantMsgForActiveView(const T *msg) {
  const SeqNum msgSeqNum = msg->seqNumber();
  const ViewNum msgViewNum = msg->viewNumber();

  if (currentViewIsActive() && (msgViewNum == curView) && (msgSeqNum > strictLowerBoundOfSeqNums) &&
      (mainLog->insideActiveWindow(msgSeqNum))) {
    Assert(msgSeqNum > lastStableSeqNum);
    Assert(msgSeqNum <= lastStableSeqNum + kWorkWindowSize);

    return true;
  } else {
    const bool myReplicaMayBeBehind = (curView < msgViewNum) || (msgSeqNum > mainLog->currentActiveWindow().second);
    if (myReplicaMayBeBehind) {
      onReportAboutAdvancedReplica(msg->senderId(), msgSeqNum, msgViewNum);
    } else {
      const bool msgReplicaMayBeBehind =
          (curView > msgViewNum) || (msgSeqNum + kWorkWindowSize < mainLog->currentActiveWindow().first);

      if (msgReplicaMayBeBehind) onReportAboutLateReplica(msg->senderId(), msgSeqNum, msgViewNum);
    }
    LOG_INFO(GL, "Curent View [" << curView << "] is not relevant for msg view [" << msgViewNum << "]");
    return false;
  }
}

template <>
void ReplicaImp::onMessage<PrePrepareMsg>(PrePrepareMsg *msg) {
  metric_received_pre_prepares_.Get().Inc();
  const SeqNum msgSeqNum = msg->seqNumber();

  MDC_PRI_PUT(GL, currentPrimary());
  MDC_SN_PUT(GL, msgSeqNum);
  LOG_DEBUG(GL,
            "Node " << config_.replicaId << " received PrePrepareMsg from node " << msg->senderId() << " for seqNumber "
                    << msgSeqNum << " (size=" << msg->size() << ")");

  if (!currentViewIsActive() && viewsManager->waitingForMsgs() && msgSeqNum > lastStableSeqNum) {
    Assert(!msg->isNull());  // we should never send (and never accept) null PrePrepare message

    if (viewsManager->addPotentiallyMissingPP(msg, lastStableSeqNum)) {
      LOG_INFO(GL,
               "Node " << config_.replicaId << " adds PrePrepareMsg for seqNumber " << msgSeqNum << " to viewsManager");
      tryToEnterView();
    } else {
      LOG_INFO(GL,
               "Node " << config_.replicaId << " does not add PrePrepareMsg for seqNumber " << msgSeqNum
                       << " to viewsManager");
    }

    return;  // TODO(GG): memory deallocation is confusing .....
  }

  bool msgAdded = false;

  if (relevantMsgForActiveView(msg) && (msg->senderId() == currentPrimary())) {
    sendAckIfNeeded(msg, msg->senderId(), msgSeqNum);
    SeqNumInfo &seqNumInfo = mainLog->get(msgSeqNum);
    const bool slowStarted = (msg->firstPath() == CommitPath::SLOW || seqNumInfo.slowPathStarted());

    // For MDC it doesn't matter which type of fast path
    MDC_PATH_PUT(GL, CommitPathToMDCString(slowStarted ? CommitPath::SLOW : CommitPath::OPTIMISTIC_FAST));
    if (seqNumInfo.addMsg(msg)) {
      {
        LOG_INFO(GL,
                 "Commit path analysis: PrePrepare with the following correlation IDs ["
                     << msg->getBatchCorrelationIdAsString() << "]");
      }
      msgAdded = true;

      if (ps_) {
        ps_->beginWriteTran();
        ps_->setPrePrepareMsgInSeqNumWindow(msgSeqNum, msg);
        if (slowStarted) ps_->setSlowStartedInSeqNumWindow(msgSeqNum, true);
        ps_->endWriteTran();
      }

      if (!slowStarted)  // TODO(GG): make sure we correctly handle a situation where StartSlowCommitMsg is handled
                         // before PrePrepareMsg
      {
        sendPartialProof(seqNumInfo);
      } else {
        seqNumInfo.startSlowPath();
        metric_slow_path_count_.Get().Inc();
        sendPreparePartial(seqNumInfo);
        ;
      }
    }
  }

  if (!msgAdded) delete msg;
}

void ReplicaImp::tryToStartSlowPaths() {
  if (!isCurrentPrimary() || isCollectingState() || !currentViewIsActive())
    return;  // TODO(GG): consider to stop the related timer when this method is not needed (to avoid useless
             // invocations)

  const SeqNum minSeqNum = lastExecutedSeqNum + 1;
  MDC_PRI_PUT(GL, currentPrimary());

  if (minSeqNum > lastStableSeqNum + kWorkWindowSize) {
    LOG_INFO(GL,
             "Try to start slow path: minSeqNum > lastStableSeqNum + kWorkWindowSize where minSeqNum="
                 << minSeqNum << " lastStableSeqNum=" << lastStableSeqNum << " kWorkWindowSize=" << kWorkWindowSize);
    return;
  }

  const SeqNum maxSeqNum = primaryLastUsedSeqNum;

  Assert(maxSeqNum <= lastStableSeqNum + kWorkWindowSize);
  Assert(minSeqNum <= maxSeqNum + 1);

  if (minSeqNum > maxSeqNum) return;

  sendCheckpointIfNeeded();  // TODO(GG): TBD - do we want it here ?

  const Time currTime = getMonotonicTime();

  for (SeqNum i = minSeqNum; i <= maxSeqNum; i++) {
    SeqNumInfo &seqNumInfo = mainLog->get(i);

    if (seqNumInfo.partialProofs().hasFullProof() ||                          // already has a full proof
        seqNumInfo.slowPathStarted() ||                                       // slow path has already  started
        seqNumInfo.partialProofs().getSelfPartialCommitProof() == nullptr ||  // did not start a fast path
        (!seqNumInfo.hasPrePrepareMsg()))
      continue;  // slow path is not needed

    const Time timeOfPartProof = seqNumInfo.partialProofs().getTimeOfSelfPartialProof();

    if (currTime - timeOfPartProof < milliseconds(controller->timeToStartSlowPathMilli())) break;
    MDC_SN_PUT(GL, i);
    MDC_PATH_PUT(GL, CommitPathToMDCString(CommitPath::SLOW));
    LOG_INFO(GL,
             "Commit path analysis: Primary initiates slow path for seqNum="
                 << i << " (currTime=" << duration_cast<microseconds>(currTime.time_since_epoch()).count()
                 << " timeOfPartProof=" << duration_cast<microseconds>(timeOfPartProof.time_since_epoch()).count()
                 << " threshold for degradation [" << controller->timeToStartSlowPathMilli() << "ms]");

    controller->onStartingSlowCommit(i);

    seqNumInfo.startSlowPath();
    metric_slow_path_count_.Get().Inc();

    if (ps_) {
      ps_->beginWriteTran();
      ps_->setSlowStartedInSeqNumWindow(i, true);
      ps_->endWriteTran();
    }

    // send StartSlowCommitMsg to all replicas

    StartSlowCommitMsg *startSlow = new StartSlowCommitMsg(config_.replicaId, curView, i);

    for (ReplicaId x : repsInfo->idsOfPeerReplicas()) {
      sendRetransmittableMsgToReplica(startSlow, x, i);
    }

    delete startSlow;

    sendPreparePartial(seqNumInfo);
  }
}

void ReplicaImp::tryToAskForMissingInfo() {
  if (!currentViewIsActive() || isCollectingState()) return;

  Assert(maxSeqNumTransferredFromPrevViews <= lastStableSeqNum + kWorkWindowSize);

  const bool recentViewChange = (maxSeqNumTransferredFromPrevViews > lastStableSeqNum);

  SeqNum minSeqNum = 0;
  SeqNum maxSeqNum = 0;

  if (!recentViewChange) {
    const int16_t searchWindow = 4;  // TODO(GG): TBD - read from configuration
    minSeqNum = lastExecutedSeqNum + 1;
    maxSeqNum = std::min(minSeqNum + searchWindow - 1, lastStableSeqNum + kWorkWindowSize);
  } else {
    const int16_t searchWindow = 32;  // TODO(GG): TBD - read from configuration
    minSeqNum = lastStableSeqNum + 1;
    while (minSeqNum <= lastStableSeqNum + kWorkWindowSize) {
      SeqNumInfo &seqNumInfo = mainLog->get(minSeqNum);
      if (!seqNumInfo.isCommitted__gg()) break;
      minSeqNum++;
    }
    maxSeqNum = std::min(minSeqNum + searchWindow - 1, lastStableSeqNum + kWorkWindowSize);
  }

  if (minSeqNum > lastStableSeqNum + kWorkWindowSize) return;

  const Time curTime = getMonotonicTime();

  SeqNum lastRelatedSeqNum = 0;

  // TODO(GG): improve/optimize the following loops

  for (SeqNum i = minSeqNum; i <= maxSeqNum; i++) {
    Assert(mainLog->insideActiveWindow(i));

    const SeqNumInfo &seqNumInfo = mainLog->get(i);

    Time t = seqNumInfo.getTimeOfFisrtRelevantInfoFromPrimary();

    const Time lastInfoRequest = seqNumInfo.getTimeOfLastInfoRequest();

    if ((t < lastInfoRequest)) t = lastInfoRequest;

    if (t != MinTime && (t < curTime)) {
      auto diffMilli = duration_cast<milliseconds>(curTime - t);
      if (diffMilli.count() >= dynamicUpperLimitOfRounds->upperLimit()) lastRelatedSeqNum = i;
    }
  }

  for (SeqNum i = minSeqNum; i <= lastRelatedSeqNum; i++) {
    if (!recentViewChange)
      tryToSendReqMissingDataMsg(i);
    else
      tryToSendReqMissingDataMsg(i, true, currentPrimary());
  }
}

template <>
void ReplicaImp::onMessage<StartSlowCommitMsg>(StartSlowCommitMsg *msg) {
  metric_received_start_slow_commits_.Get().Inc();
  const SeqNum msgSeqNum = msg->seqNumber();
  concordlogger::MDC seqNum(GL, SEQ_NUM_KEY, msgSeqNum);
  LOG_INFO(GL, "Received StartSlowCommitMsg for seqNumber=" << msgSeqNum);

  if (relevantMsgForActiveView(msg)) {
    sendAckIfNeeded(msg, currentPrimary(), msgSeqNum);

    SeqNumInfo &seqNumInfo = mainLog->get(msgSeqNum);

    if (!seqNumInfo.slowPathStarted() && !seqNumInfo.isPrepared()) {
      LOG_INFO(GL, "Start slow path for seqNumber=" << msgSeqNum);

      seqNumInfo.startSlowPath();
      metric_slow_path_count_.Get().Inc();

      if (ps_) {
        ps_->beginWriteTran();
        ps_->setSlowStartedInSeqNumWindow(msgSeqNum, true);
        ps_->endWriteTran();
      }

      if (seqNumInfo.hasPrePrepareMsg() == false)
        tryToSendReqMissingDataMsg(msgSeqNum);
      else
        sendPreparePartial(seqNumInfo);
    }
  }

  delete msg;
}

void ReplicaImp::sendPartialProof(SeqNumInfo &seqNumInfo) {
  PartialProofsSet &partialProofs = seqNumInfo.partialProofs();

  if (!seqNumInfo.hasPrePrepareMsg()) return;

  PrePrepareMsg *pp = seqNumInfo.getPrePrepareMsg();
  Digest &ppDigest = pp->digestOfRequests();
  const SeqNum seqNum = pp->seqNumber();

  if (!partialProofs.hasFullProof()) {
    // send PartialCommitProofMsg to all collectors

    PartialCommitProofMsg *part = partialProofs.getSelfPartialCommitProof();

    if (part == nullptr) {
      IThresholdSigner *commitSigner = nullptr;
      CommitPath commitPath = pp->firstPath();

      Assert((config_.cVal != 0) || (commitPath != CommitPath::FAST_WITH_THRESHOLD));

      if ((commitPath == CommitPath::FAST_WITH_THRESHOLD) && (config_.cVal > 0))
        commitSigner = config_.thresholdSignerForCommit;
      else
        commitSigner = config_.thresholdSignerForOptimisticCommit;

      Digest tmpDigest;
      Digest::calcCombination(ppDigest, curView, seqNum, tmpDigest);

      part = new PartialCommitProofMsg(config_.replicaId, curView, seqNum, commitPath, tmpDigest, commitSigner);
      partialProofs.addSelfMsgAndPPDigest(part, tmpDigest);
    }

    partialProofs.setTimeOfSelfPartialProof(getMonotonicTime());

    // send PartialCommitProofMsg (only if, from my point of view, at most MaxConcurrentFastPaths are in progress)
    if (seqNum <= lastExecutedSeqNum + MaxConcurrentFastPaths) {
      // TODO(GG): improve the following code (use iterators instead of a simple array)
      int8_t numOfRouters = 0;
      ReplicaId routersArray[2];

      repsInfo->getCollectorsForPartialProofs(curView, seqNum, &numOfRouters, routersArray);

      for (int i = 0; i < numOfRouters; i++) {
        ReplicaId router = routersArray[i];
        if (router != config_.replicaId) {
          sendRetransmittableMsgToReplica(part, router, seqNum);
        }
      }
    }
  }
}

void ReplicaImp::sendPreparePartial(SeqNumInfo &seqNumInfo) {
  Assert(currentViewIsActive());

  if (seqNumInfo.getSelfPreparePartialMsg() == nullptr && seqNumInfo.hasPrePrepareMsg() && !seqNumInfo.isPrepared()) {
    PrePrepareMsg *pp = seqNumInfo.getPrePrepareMsg();

    Assert(pp != nullptr);

    LOG_DEBUG(GL, "Sending PreparePartialMsg for seqNumber " << pp->seqNumber());

    PreparePartialMsg *p = PreparePartialMsg::create(
        curView, pp->seqNumber(), config_.replicaId, pp->digestOfRequests(), config_.thresholdSignerForSlowPathCommit);
    seqNumInfo.addSelfMsg(p);

    if (!isCurrentPrimary()) sendRetransmittableMsgToReplica(p, currentPrimary(), pp->seqNumber());
  }
}

void ReplicaImp::sendCommitPartial(const SeqNum s) {
  Assert(currentViewIsActive());
  Assert(mainLog->insideActiveWindow(s));
  MDC_PRI_PUT(GL, currentPrimary());
  MDC_SN_PUT(GL, s);
  MDC_PATH_PUT(GL, CommitPathToMDCString(CommitPath::SLOW));

  SeqNumInfo &seqNumInfo = mainLog->get(s);
  PrePrepareMsg *pp = seqNumInfo.getPrePrepareMsg();

  Assert(seqNumInfo.isPrepared());
  Assert(pp != nullptr);
  Assert(pp->seqNumber() == s);

  if (seqNumInfo.committedOrHasCommitPartialFromReplica(config_.replicaId)) return;  // not needed

  LOG_INFO(GL, "Commit path analysis: Sending CommitPartialMsg");

  Digest d;
  Digest::digestOfDigest(pp->digestOfRequests(), d);

  CommitPartialMsg *c =
      CommitPartialMsg::create(curView, s, config_.replicaId, d, config_.thresholdSignerForSlowPathCommit);
  seqNumInfo.addSelfCommitPartialMsgAndDigest(c, d);

  if (!isCurrentPrimary()) sendRetransmittableMsgToReplica(c, currentPrimary(), s);
}

template <>
void ReplicaImp::onMessage<PartialCommitProofMsg>(PartialCommitProofMsg *msg) {
  metric_received_partial_commit_proofs_.Get().Inc();
  const SeqNum msgSeqNum = msg->seqNumber();
  const SeqNum msgView = msg->viewNumber();
  const NodeIdType msgSender = msg->senderId();
  MDC_PRI_PUT(GL, currentPrimary());
  MDC_SN_PUT(GL, msgSeqNum);
  MDC_PATH_PUT(GL, CommitPathToMDCString(msg->commitPath()));
  Assert(repsInfo->isIdOfPeerReplica(msgSender));
  Assert(repsInfo->isCollectorForPartialProofs(msgView, msgSeqNum));

  LOG_DEBUG(GL,
            "Node " << config_.replicaId << " received PartialCommitProofMsg (size=" << msg->size() << ") from node "
                    << msgSender << " for seqNumber " << msgSeqNum);

  if (relevantMsgForActiveView(msg)) {
    sendAckIfNeeded(msg, msgSender, msgSeqNum);

    if (msgSeqNum > lastExecutedSeqNum) {
      SeqNumInfo &seqNumInfo = mainLog->get(msgSeqNum);
      PartialProofsSet &pps = seqNumInfo.partialProofs();

      if (pps.addMsg(msg)) {
        return;
      }
    }
  }

  delete msg;
  return;
}

template <>
void ReplicaImp::onMessage<FullCommitProofMsg>(FullCommitProofMsg *msg) {
  metric_received_full_commit_proofs_.Get().Inc();
  MDC_PRI_PUT(GL, currentPrimary());
  MDC_SN_PUT(GL, msg->seqNumber());
  MDC_PATH_PUT(GL, CommitPathToMDCString(CommitPath::OPTIMISTIC_FAST));
<<<<<<< HEAD
  LOG_INFO(GL, "Commot path analysis: Reached consensus, Received FullCommitProofMsg message");
=======
  LOG_DEBUG(GL,
            "Node " << config_.replicaId << " received FullCommitProofMsg message for seqNumber " << msg->seqNumber());
>>>>>>> 04823770

  const SeqNum msgSeqNum = msg->seqNumber();
  concordlogger::MDC seqNum(GL, SEQ_NUM_KEY, msgSeqNum);
  if (relevantMsgForActiveView(msg)) {
    SeqNumInfo &seqNumInfo = mainLog->get(msgSeqNum);
    PartialProofsSet &pps = seqNumInfo.partialProofs();

    if (!pps.hasFullProof() && pps.addMsg(msg))  // TODO(GG): consider to verify the signature in another thread
    {
      Assert(seqNumInfo.hasPrePrepareMsg());

      seqNumInfo.forceComplete();  // TODO(GG): remove forceComplete() (we know that  seqNumInfo is committed because of
                                   // the  FullCommitProofMsg message)

      if (ps_) {
        ps_->beginWriteTran();
        ps_->setFullCommitProofMsgInSeqNumWindow(msgSeqNum, msg);
        ps_->setForceCompletedInSeqNumWindow(msgSeqNum, true);
        ps_->endWriteTran();
      }

      if (msg->senderId() == config_.replicaId) sendToAllOtherReplicas(msg);

      const bool askForMissingInfoAboutCommittedItems =
          (msgSeqNum > lastExecutedSeqNum + config_.concurrencyLevel);  // TODO(GG): check/improve this logic
      executeNextCommittedRequests(askForMissingInfoAboutCommittedItems);

      return;
    } else {
      LOG_INFO(GL, "Failed to satisfy full proof requirements");
    }
  }

  delete msg;
  return;
}

void ReplicaImp::onInternalMsg(FullCommitProofMsg *msg) {
  if (isCollectingState() || (!currentViewIsActive()) || (curView != msg->viewNumber()) ||
      (!mainLog->insideActiveWindow(msg->seqNumber()))) {
    delete msg;
    return;
  }
  onMessage(msg);
}

template <>
void ReplicaImp::onMessage<PreparePartialMsg>(PreparePartialMsg *msg) {
  metric_received_prepare_partials_.Get().Inc();
  const SeqNum msgSeqNum = msg->seqNumber();
  const ReplicaId msgSender = msg->senderId();
  MDC_PRI_PUT(GL, currentPrimary());
  MDC_SN_PUT(GL, msgSeqNum);
  MDC_PATH_PUT(GL, CommitPathToMDCString(CommitPath::SLOW));
  bool msgAdded = false;

  if (relevantMsgForActiveView(msg)) {
    Assert(isCurrentPrimary());

    sendAckIfNeeded(msg, msgSender, msgSeqNum);

    LOG_DEBUG(GL,
              "Node " << config_.replicaId << " received PreparePartialMsg from node " << msgSender << " for seqNumber "
                      << msgSeqNum);

    controller->onMessage(msg);

    SeqNumInfo &seqNumInfo = mainLog->get(msgSeqNum);

    FullCommitProofMsg *fcp = seqNumInfo.partialProofs().getFullProof();

    CommitFullMsg *commitFull = seqNumInfo.getValidCommitFullMsg();

    PrepareFullMsg *preFull = seqNumInfo.getValidPrepareFullMsg();

    if (fcp != nullptr) {
      send(fcp, msgSender);
    } else if (commitFull != nullptr) {
      send(commitFull, msgSender);
    } else if (preFull != nullptr) {
      send(preFull, msgSender);
    } else {
      msgAdded = seqNumInfo.addMsg(msg);
    }
  }

  if (!msgAdded) {
    LOG_DEBUG(GL,
              "Node " << config_.replicaId << " ignored the PreparePartialMsg from node " << msgSender << " (seqNumber "
                      << msgSeqNum << ")");
    delete msg;
  }
}

template <>
void ReplicaImp::onMessage<CommitPartialMsg>(CommitPartialMsg *msg) {
  metric_received_commit_partials_.Get().Inc();
  const SeqNum msgSeqNum = msg->seqNumber();
  const ReplicaId msgSender = msg->senderId();
  MDC_PRI_PUT(GL, currentPrimary());
  MDC_SN_PUT(GL, msgSeqNum);
  MDC_PATH_PUT(GL, CommitPathToMDCString(CommitPath::SLOW));
  bool msgAdded = false;

  if (relevantMsgForActiveView(msg)) {
    Assert(isCurrentPrimary());

    sendAckIfNeeded(msg, msgSender, msgSeqNum);

    LOG_DEBUG(GL, "Received CommitPartialMsg from node " << msgSender);

    SeqNumInfo &seqNumInfo = mainLog->get(msgSeqNum);

    FullCommitProofMsg *fcp = seqNumInfo.partialProofs().getFullProof();

    CommitFullMsg *commitFull = seqNumInfo.getValidCommitFullMsg();

    if (fcp != nullptr) {
      send(fcp, msgSender);
    } else if (commitFull != nullptr) {
      send(commitFull, msgSender);
    } else {
      msgAdded = seqNumInfo.addMsg(msg);
    }
  }

  if (!msgAdded) {
    LOG_INFO(GL, "Ignored  CommitPartialMsg from node " << msgSender);
    delete msg;
  }
}

template <>
void ReplicaImp::onMessage<PrepareFullMsg>(PrepareFullMsg *msg) {
  metric_received_prepare_fulls_.Get().Inc();
  const SeqNum msgSeqNum = msg->seqNumber();
  const ReplicaId msgSender = msg->senderId();
  MDC_PRI_PUT(GL, currentPrimary());
  MDC_SN_PUT(GL, msgSeqNum);
  MDC_PATH_PUT(GL, CommitPathToMDCString(CommitPath::SLOW));
  bool msgAdded = false;

  if (relevantMsgForActiveView(msg)) {
    sendAckIfNeeded(msg, msgSender, msgSeqNum);

    LOG_DEBUG(GL, "received PrepareFullMsg");

    SeqNumInfo &seqNumInfo = mainLog->get(msgSeqNum);

    FullCommitProofMsg *fcp = seqNumInfo.partialProofs().getFullProof();

    CommitFullMsg *commitFull = seqNumInfo.getValidCommitFullMsg();

    PrepareFullMsg *preFull = seqNumInfo.getValidPrepareFullMsg();

    if (fcp != nullptr) {
      send(fcp, msgSender);
    } else if (commitFull != nullptr) {
      send(commitFull, msgSender);
    } else if (preFull != nullptr) {
      // nop
    } else {
      msgAdded = seqNumInfo.addMsg(msg);
    }
  }

  if (!msgAdded) {
    LOG_DEBUG(GL,
              "Node " << config_.replicaId << " ignored the PrepareFullMsg from node " << msgSender << " (seqNumber "
                      << msgSeqNum << ")");
    delete msg;
  }
}
template <>
void ReplicaImp::onMessage<CommitFullMsg>(CommitFullMsg *msg) {
  metric_received_commit_fulls_.Get().Inc();
  const SeqNum msgSeqNum = msg->seqNumber();
  const ReplicaId msgSender = msg->senderId();
  MDC_PRI_PUT(GL, currentPrimary());
  MDC_SN_PUT(GL, msgSeqNum);
  MDC_PATH_PUT(GL, CommitPathToMDCString(CommitPath::SLOW));
  bool msgAdded = false;

  if (relevantMsgForActiveView(msg)) {
    sendAckIfNeeded(msg, msgSender, msgSeqNum);

    LOG_DEBUG(GL, "Received CommitFullMsg");

    SeqNumInfo &seqNumInfo = mainLog->get(msgSeqNum);

    FullCommitProofMsg *fcp = seqNumInfo.partialProofs().getFullProof();

    CommitFullMsg *commitFull = seqNumInfo.getValidCommitFullMsg();

    if (fcp != nullptr) {
      send(fcp,
           msgSender);  // TODO(GG): do we really want to send this message ? (msgSender already has a CommitFullMsg for
                        // the same seq number)
    } else if (commitFull != nullptr) {
      // nop
    } else {
      msgAdded = seqNumInfo.addMsg(msg);
    }
  }

  if (!msgAdded) {
    LOG_DEBUG(GL,
              "Node " << config_.replicaId << " ignored the CommitFullMsg from node " << msgSender << " (seqNumber "
                      << msgSeqNum << ")");
    delete msg;
  }
}

void ReplicaImp::onPrepareCombinedSigFailed(SeqNum seqNumber,
                                            ViewNum v,
                                            const std::set<uint16_t> &replicasWithBadSigs) {
  LOG_DEBUG(GL, "Node " << config_.replicaId << " seqNumber=" << seqNumber << " view=" << v);

  if ((isCollectingState()) || (!currentViewIsActive()) || (curView != v) ||
      (!mainLog->insideActiveWindow(seqNumber))) {
    LOG_DEBUG(GL, "Node " << config_.replicaId << " seqNumber=" << seqNumber << " view=" << v << " are not relevant");

    return;
  }

  SeqNumInfo &seqNumInfo = mainLog->get(seqNumber);

  seqNumInfo.onCompletionOfPrepareSignaturesProcessing(seqNumber, v, replicasWithBadSigs);

  // TODO(GG): add logic that handles bad replicas ...
}

void ReplicaImp::onPrepareCombinedSigSucceeded(SeqNum seqNumber,
                                               ViewNum v,
                                               const char *combinedSig,
                                               uint16_t combinedSigLen) {
  MDC_PRI_PUT(GL, currentPrimary());
  MDC_SN_PUT(GL, seqNumber);
  MDC_PATH_PUT(GL, CommitPathToMDCString(CommitPath::SLOW));
  LOG_DEBUG(GL, "Node " << config_.replicaId << "  seqNumber=" << seqNumber << " view=" << v);

  if ((isCollectingState()) || (!currentViewIsActive()) || (curView != v) ||
      (!mainLog->insideActiveWindow(seqNumber))) {
    LOG_INFO(GL, "Not sending prepare full, view=" << v << " is not relevant");
    return;
  }

  SeqNumInfo &seqNumInfo = mainLog->get(seqNumber);

  seqNumInfo.onCompletionOfPrepareSignaturesProcessing(seqNumber, v, combinedSig, combinedSigLen);

  FullCommitProofMsg *fcp = seqNumInfo.partialProofs().getFullProof();

  PrepareFullMsg *preFull = seqNumInfo.getValidPrepareFullMsg();

  Assert(preFull != nullptr);

  if (fcp != nullptr) return;  // don't send if we already have FullCommitProofMsg
  LOG_INFO(GL, "Commit path analysis: sending prepare full");
  if (ps_) {
    ps_->beginWriteTran();
    ps_->setPrepareFullMsgInSeqNumWindow(seqNumber, preFull);
    ps_->endWriteTran();
  }

  for (ReplicaId x : repsInfo->idsOfPeerReplicas()) sendRetransmittableMsgToReplica(preFull, x, seqNumber);

  Assert(seqNumInfo.isPrepared());

  sendCommitPartial(seqNumber);
}

void ReplicaImp::onPrepareVerifyCombinedSigResult(SeqNum seqNumber, ViewNum v, bool isValid) {
  LOG_DEBUG(GL, "Node " << config_.replicaId << " seqNumber=" << seqNumber << " view=" << v);

  if ((isCollectingState()) || (!currentViewIsActive()) || (curView != v) ||
      (!mainLog->insideActiveWindow(seqNumber))) {
    LOG_DEBUG(GL, "Node " << config_.replicaId << "seqNumber=" << seqNumber << " view=" << v << " are not relevant");
    return;
  }

  SeqNumInfo &seqNumInfo = mainLog->get(seqNumber);

  seqNumInfo.onCompletionOfCombinedPrepareSigVerification(seqNumber, v, isValid);

  if (!isValid) return;  // TODO(GG): we should do something about the replica that sent this invalid message

  FullCommitProofMsg *fcp = seqNumInfo.partialProofs().getFullProof();

  if (fcp != nullptr) return;  // don't send if we already have FullCommitProofMsg

  Assert(seqNumInfo.isPrepared());

  if (ps_) {
    PrepareFullMsg *preFull = seqNumInfo.getValidPrepareFullMsg();
    Assert(preFull != nullptr);
    ps_->beginWriteTran();
    ps_->setPrepareFullMsgInSeqNumWindow(seqNumber, preFull);
    ps_->endWriteTran();
  }

  sendCommitPartial(seqNumber);
}

void ReplicaImp::onCommitCombinedSigFailed(SeqNum seqNumber, ViewNum v, const std::set<uint16_t> &replicasWithBadSigs) {
  LOG_DEBUG(GL, "Node " << config_.replicaId << " seqNumber=" << seqNumber << " view=" << v);

  if ((isCollectingState()) || (!currentViewIsActive()) || (curView != v) ||
      (!mainLog->insideActiveWindow(seqNumber))) {
    LOG_DEBUG(GL, "Node " << config_.replicaId << "  seqNumber=" << seqNumber << " view=" << v << " are not relevant");
    return;
  }

  SeqNumInfo &seqNumInfo = mainLog->get(seqNumber);

  seqNumInfo.onCompletionOfCommitSignaturesProcessing(seqNumber, v, replicasWithBadSigs);

  // TODO(GG): add logic that handles bad replicas ...
}

void ReplicaImp::onCommitCombinedSigSucceeded(SeqNum seqNumber,
                                              ViewNum v,
                                              const char *combinedSig,
                                              uint16_t combinedSigLen) {
  MDC_PRI_PUT(GL, currentPrimary());
  MDC_SN_PUT(GL, seqNumber);
  MDC_PATH_PUT(GL, CommitPathToMDCString(CommitPath::SLOW));
  LOG_DEBUG(GL, "Node " << config_.replicaId << " seqNumber=" << seqNumber << " view=" << v);

  if (isCollectingState() || (!currentViewIsActive()) || (curView != v) || (!mainLog->insideActiveWindow(seqNumber))) {
    LOG_DEBUG(GL, "Not sending full commit, view=" << v << " is not relevant");
    return;
  }

  SeqNumInfo &seqNumInfo = mainLog->get(seqNumber);

  seqNumInfo.onCompletionOfCommitSignaturesProcessing(seqNumber, v, combinedSig, combinedSigLen);

  FullCommitProofMsg *fcp = seqNumInfo.partialProofs().getFullProof();
  CommitFullMsg *commitFull = seqNumInfo.getValidCommitFullMsg();

  Assert(commitFull != nullptr);

  if (fcp != nullptr) return;  // ignore if we already have FullCommitProofMsg
<<<<<<< HEAD

=======
>>>>>>> 04823770
  LOG_INFO(GL, "Commit path analysis: sending full commit");
  if (ps_) {
    ps_->beginWriteTran();
    ps_->setCommitFullMsgInSeqNumWindow(seqNumber, commitFull);
    ps_->endWriteTran();
  }

  for (ReplicaId x : repsInfo->idsOfPeerReplicas()) sendRetransmittableMsgToReplica(commitFull, x, seqNumber);

  Assert(seqNumInfo.isCommitted__gg());

  bool askForMissingInfoAboutCommittedItems = (seqNumber > lastExecutedSeqNum + config_.concurrencyLevel);

  executeNextCommittedRequests(askForMissingInfoAboutCommittedItems);
}

void ReplicaImp::onCommitVerifyCombinedSigResult(SeqNum seqNumber, ViewNum v, bool isValid) {
  MDC_PRI_PUT(GL, currentPrimary());
  MDC_SN_PUT(GL, seqNumber);
  MDC_PATH_PUT(GL, CommitPathToMDCString(CommitPath::SLOW));
  LOG_DEBUG(GL, "Node " << config_.replicaId << " seqNumber=" << seqNumber << " view=" << v);

  if (isCollectingState() || (!currentViewIsActive()) || (curView != v) || (!mainLog->insideActiveWindow(seqNumber))) {
    LOG_DEBUG(GL, "Node " << config_.replicaId << " seqNumber=" << seqNumber << " view=" << v << " are not relevant");
    return;
  }

  SeqNumInfo &seqNumInfo = mainLog->get(seqNumber);

  seqNumInfo.onCompletionOfCombinedCommitSigVerification(seqNumber, v, isValid);

  if (!isValid) return;  // TODO(GG): we should do something about the replica that sent this invalid message

  Assert(seqNumInfo.isCommitted__gg());

  if (ps_) {
    CommitFullMsg *commitFull = seqNumInfo.getValidCommitFullMsg();
    Assert(commitFull != nullptr);
    ps_->beginWriteTran();
    ps_->setCommitFullMsgInSeqNumWindow(seqNumber, commitFull);
    ps_->endWriteTran();
  }
  LOG_INFO(GL, "Commit path analysis: request commited, proceeding to try to execute");
  bool askForMissingInfoAboutCommittedItems = (seqNumber > lastExecutedSeqNum + config_.concurrencyLevel);
  executeNextCommittedRequests(askForMissingInfoAboutCommittedItems);
}
template <>
void ReplicaImp::onMessage<CheckpointMsg>(CheckpointMsg *msg) {
  metric_received_checkpoints_.Get().Inc();
  const ReplicaId msgSenderId = msg->senderId();
  const SeqNum msgSeqNum = msg->seqNumber();
  const Digest msgDigest = msg->digestOfState();
  const bool msgIsStable = msg->isStableState();
  concordlogger::MDC seqNum(GL, SEQ_NUM_KEY, msgSeqNum);
  LOG_DEBUG(GL,
            "Node " << config_.replicaId << " received Checkpoint message from node " << msgSenderId
                    << " for seqNumber " << msgSeqNum << " (size=" << msg->size() << ", stable="
                    << (msgIsStable ? "true" : "false") << ", digestPrefix=" << *((int *)(&msgDigest)) << ")");

  if ((msgSeqNum > lastStableSeqNum) && (msgSeqNum <= lastStableSeqNum + kWorkWindowSize)) {
    Assert(mainLog->insideActiveWindow(msgSeqNum));
    CheckpointInfo &checkInfo = checkpointsLog->get(msgSeqNum);
    bool msgAdded = checkInfo.addCheckpointMsg(msg, msg->senderId());

    if (msgAdded)
      LOG_DEBUG(GL,
                "Node " << config_.replicaId << " added Checkpoint message from node " << msgSenderId
                        << " for seqNumber " << msgSeqNum);

    if (checkInfo.isCheckpointCertificateComplete()) {
      Assert(checkInfo.selfCheckpointMsg() != nullptr);
      onSeqNumIsStable(msgSeqNum);

      return;
    }
  } else {
    delete msg;
  }

  bool askForStateTransfer = false;

  if (msgIsStable && msgSeqNum > lastExecutedSeqNum) {
    auto pos = tableOfStableCheckpoints.find(msgSenderId);
    if (pos == tableOfStableCheckpoints.end() || pos->second->seqNumber() < msgSeqNum) {
      if (pos != tableOfStableCheckpoints.end()) delete pos->second;
      CheckpointMsg *x = new CheckpointMsg(msgSenderId, msgSeqNum, msgDigest, msgIsStable);
      tableOfStableCheckpoints[msgSenderId] = x;

      LOG_INFO(GL,
               "Added stable Checkpoint message to tableOfStableCheckpoints (message from senderId="
                   << msgSenderId << " for seqNumber=" << msgSeqNum);

      if ((uint16_t)tableOfStableCheckpoints.size() >= config_.fVal + 1) {
        uint16_t numRelevant = 0;
        uint16_t numRelevantAboveWindow = 0;
        auto tableItrator = tableOfStableCheckpoints.begin();
        while (tableItrator != tableOfStableCheckpoints.end()) {
          if (tableItrator->second->seqNumber() <= lastExecutedSeqNum) {
            delete tableItrator->second;
            tableItrator = tableOfStableCheckpoints.erase(tableItrator);
          } else {
            numRelevant++;
            if (tableItrator->second->seqNumber() > lastStableSeqNum + kWorkWindowSize) numRelevantAboveWindow++;
            tableItrator++;
          }
        }
        Assert(numRelevant == tableOfStableCheckpoints.size());

        LOG_DEBUG(GL, "numRelevant=" << numRelevant << " numRelevantAboveWindow=" << numRelevantAboveWindow);

        if (numRelevantAboveWindow >= config_.fVal + 1) {
          askForStateTransfer = true;
        } else if (numRelevant >= config_.fVal + 1) {
          Time timeOfLastCommit = MinTime;
          if (mainLog->insideActiveWindow(lastExecutedSeqNum))
            timeOfLastCommit = mainLog->get(lastExecutedSeqNum).lastUpdateTimeOfCommitMsgs();

          if ((getMonotonicTime() - timeOfLastCommit) >
              (milliseconds(timeToWaitBeforeStartingStateTransferInMainWindowMilli))) {
            askForStateTransfer = true;
          }
        }
      }
    }
  }

  if (askForStateTransfer) {
    LOG_INFO(GL, "Call to startCollectingState()");

    stateTransfer->startCollectingState();
  } else if (msgSeqNum > lastStableSeqNum + kWorkWindowSize) {
    onReportAboutAdvancedReplica(msgSenderId, msgSeqNum);
  } else if (msgSeqNum + kWorkWindowSize < lastStableSeqNum) {
    onReportAboutLateReplica(msgSenderId, msgSeqNum);
  }
}
/**
 * Is sent from a read-only replica
 */
template <>
void ReplicaImp::onMessage<AskForCheckpointMsg>(AskForCheckpointMsg *msg) {
  // metric_received_checkpoints_.Get().Inc(); // TODO [TK]

  LOG_INFO(GL, "Received AskForCheckpoint message from senderId=" << msg->senderId());

  const CheckpointInfo &checkpointInfo = checkpointsLog->get(lastStableSeqNum);
  CheckpointMsg *checkpointMsg = checkpointInfo.selfCheckpointMsg();

  if (checkpointMsg == nullptr) {
    //    Digest digestOfState;
    //    const uint64_t checkpointNum = lastStableSeqNum / checkpointWindowSize;
    //    stateTransfer->getDigestOfCheckpoint(checkpointNum, sizeof(Digest), (char *)&digestOfState);
    //    checkpointMsg = new CheckpointMsg(config_.replicaId, lastStableSeqNum, digestOfState, true);

  } else {
    // TODO [TK] check if already sent within a configurable time period
    LOG_INFO(GL, "Sending CheckpointMsg to node=" << msg->senderId());
    send(checkpointMsg, msg->senderId());
  }
}

bool ReplicaImp::handledByRetransmissionsManager(const ReplicaId sourceReplica,
                                                 const ReplicaId destReplica,
                                                 const ReplicaId primaryReplica,
                                                 const SeqNum seqNum,
                                                 const uint16_t msgType) {
  Assert(retransmissionsLogicEnabled);

  if (sourceReplica == destReplica) return false;

  const bool sourcePrimary = (sourceReplica == primaryReplica);

  if (sourcePrimary && ((msgType == MsgCode::PrePrepare) || (msgType == MsgCode::StartSlowCommit))) return true;

  const bool dstPrimary = (destReplica == primaryReplica);

  if (dstPrimary && ((msgType == MsgCode::PreparePartial) || (msgType == MsgCode::CommitPartial))) return true;

  //  TODO(GG): do we want to use acks for FullCommitProofMsg ?

  if (msgType == MsgCode::PartialCommitProof) {
    const bool destIsCollector =
        repsInfo->getCollectorsForPartialProofs(destReplica, curView, seqNum, nullptr, nullptr);
    if (destIsCollector) return true;
  }

  return false;
}

void ReplicaImp::sendAckIfNeeded(MessageBase *msg, const NodeIdType sourceNode, const SeqNum seqNum) {
  if (!retransmissionsLogicEnabled) return;

  if (!repsInfo->isIdOfPeerReplica(sourceNode)) return;

  if (handledByRetransmissionsManager(sourceNode, config_.replicaId, currentPrimary(), seqNum, msg->type())) {
    SimpleAckMsg *ackMsg = new SimpleAckMsg(seqNum, curView, config_.replicaId, msg->type());

    send(ackMsg, sourceNode);

    delete ackMsg;
  }
}

void ReplicaImp::sendRetransmittableMsgToReplica(MessageBase *msg,
                                                 ReplicaId destReplica,
                                                 SeqNum s,
                                                 bool ignorePreviousAcks) {
  send(msg, destReplica);

  if (!retransmissionsLogicEnabled) return;

  if (handledByRetransmissionsManager(config_.replicaId, destReplica, currentPrimary(), s, msg->type()))
    retransmissionsManager->onSend(destReplica, s, msg->type(), ignorePreviousAcks);
}

void ReplicaImp::onRetransmissionsTimer(Timers::Handle timer) {
  Assert(retransmissionsLogicEnabled);

  retransmissionsManager->tryToStartProcessing();
}

void ReplicaImp::onRetransmissionsProcessingResults(
    SeqNum relatedLastStableSeqNum,
    const ViewNum relatedViewNumber,
    const std::forward_list<RetSuggestion> *const suggestedRetransmissions) {
  Assert(retransmissionsLogicEnabled);

  if (isCollectingState() || (relatedViewNumber != curView) || (!currentViewIsActive())) return;
  if (relatedLastStableSeqNum + kWorkWindowSize <= lastStableSeqNum) return;

  const uint16_t myId = config_.replicaId;
  const uint16_t primaryId = currentPrimary();

  for (const RetSuggestion &s : *suggestedRetransmissions) {
    if ((s.msgSeqNum <= lastStableSeqNum) || (s.msgSeqNum > lastStableSeqNum + kWorkWindowSize)) continue;

    Assert(s.replicaId != myId);

    Assert(handledByRetransmissionsManager(myId, s.replicaId, primaryId, s.msgSeqNum, s.msgType));

    switch (s.msgType) {
      case MsgCode::PrePrepare: {
        SeqNumInfo &seqNumInfo = mainLog->get(s.msgSeqNum);
        PrePrepareMsg *msgToSend = seqNumInfo.getSelfPrePrepareMsg();
        Assert(msgToSend != nullptr);
        sendRetransmittableMsgToReplica(msgToSend, s.replicaId, s.msgSeqNum);
        LOG_DEBUG(GL,
                  "Replica " << myId << " retransmits to replica " << s.replicaId << " PrePrepareMsg with seqNumber "
                             << s.msgSeqNum);
      } break;
      case MsgCode::PartialCommitProof: {
        SeqNumInfo &seqNumInfo = mainLog->get(s.msgSeqNum);
        PartialCommitProofMsg *msgToSend = seqNumInfo.partialProofs().getSelfPartialCommitProof();
        Assert(msgToSend != nullptr);
        sendRetransmittableMsgToReplica(msgToSend, s.replicaId, s.msgSeqNum);
        LOG_DEBUG(GL,
                  "Replica " << myId << " retransmits to replica " << s.replicaId
                             << " PartialCommitProofMsg with seqNumber " << s.msgSeqNum);
      } break;
        /*  TODO(GG): do we want to use acks for FullCommitProofMsg ?
         */
      case MsgCode::StartSlowCommit: {
        StartSlowCommitMsg *msgToSend = new StartSlowCommitMsg(myId, curView, s.msgSeqNum);
        sendRetransmittableMsgToReplica(msgToSend, s.replicaId, s.msgSeqNum);
        delete msgToSend;
        LOG_DEBUG(GL,
                  "Replica " << myId << " retransmits to replica " << s.replicaId
                             << " StartSlowCommitMsg with seqNumber " << s.msgSeqNum);
      } break;
      case MsgCode::PreparePartial: {
        SeqNumInfo &seqNumInfo = mainLog->get(s.msgSeqNum);
        PreparePartialMsg *msgToSend = seqNumInfo.getSelfPreparePartialMsg();
        Assert(msgToSend != nullptr);
        sendRetransmittableMsgToReplica(msgToSend, s.replicaId, s.msgSeqNum);
        LOG_DEBUG(GL,
                  "Replica " << myId << " retransmits to replica " << s.replicaId
                             << " PreparePartialMsg with seqNumber " << s.msgSeqNum);
      } break;
      case MsgCode::PrepareFull: {
        SeqNumInfo &seqNumInfo = mainLog->get(s.msgSeqNum);
        PrepareFullMsg *msgToSend = seqNumInfo.getValidPrepareFullMsg();
        Assert(msgToSend != nullptr);
        sendRetransmittableMsgToReplica(msgToSend, s.replicaId, s.msgSeqNum);
        LOG_DEBUG(GL,
                  "Replica " << myId << " retransmits to replica " << s.replicaId << " PrepareFullMsg with seqNumber "
                             << s.msgSeqNum);
      } break;

      case MsgCode::CommitPartial: {
        SeqNumInfo &seqNumInfo = mainLog->get(s.msgSeqNum);
        CommitPartialMsg *msgToSend = seqNumInfo.getSelfCommitPartialMsg();
        Assert(msgToSend != nullptr);
        sendRetransmittableMsgToReplica(msgToSend, s.replicaId, s.msgSeqNum);
        LOG_DEBUG(GL,
                  "Replica " << myId << " retransmits to replica " << s.replicaId << " CommitPartialMsg with seqNumber "
                             << s.msgSeqNum);
      } break;

      case MsgCode::CommitFull: {
        SeqNumInfo &seqNumInfo = mainLog->get(s.msgSeqNum);
        CommitFullMsg *msgToSend = seqNumInfo.getValidCommitFullMsg();
        Assert(msgToSend != nullptr);
        sendRetransmittableMsgToReplica(msgToSend, s.replicaId, s.msgSeqNum);
        LOG_INFO(GL, "Retransmit CommitFullMsg with seqNumber=" << s.msgSeqNum << " to replica=" << s.replicaId);
      } break;

      default:
        Assert(false);
    }
  }
}

template <>
void ReplicaImp::onMessage<ReplicaStatusMsg>(ReplicaStatusMsg *msg) {
  metric_received_replica_statuses_.Get().Inc();
  // TODO(GG): we need filter for msgs (to avoid denial of service attack) + avoid sending messages at a high rate.
  // TODO(GG): for some communication modules/protocols, we can also utilize information about connection/disconnection.

  const ReplicaId msgSenderId = msg->senderId();
  const SeqNum msgLastStable = msg->getLastStableSeqNum();
  const ViewNum msgViewNum = msg->getViewNumber();
  Assert(msgLastStable % checkpointWindowSize == 0);

  LOG_DEBUG(GL, "Node " << config_.replicaId << " received ReplicaStatusMsg from node " << msgSenderId << msgSenderId);

  /////////////////////////////////////////////////////////////////////////
  // Checkpoints
  /////////////////////////////////////////////////////////////////////////

  if (lastStableSeqNum > msgLastStable + kWorkWindowSize) {
    CheckpointMsg *checkMsg = checkpointsLog->get(lastStableSeqNum).selfCheckpointMsg();

    if (checkMsg == nullptr || !checkMsg->isStableState()) {
      // TODO(GG): warning
    } else {
      sendAndIncrementMetric(checkMsg, msgSenderId, metric_sent_checkpoint_msg_due_to_status_);
    }

    delete msg;
    return;
  } else if (msgLastStable > lastStableSeqNum + kWorkWindowSize) {
    tryToSendStatusReport();  // ask for help
  } else {
    // Send checkpoints that may be useful for msgSenderId
    const SeqNum beginRange =
        std::max(checkpointsLog->currentActiveWindow().first, msgLastStable + checkpointWindowSize);
    const SeqNum endRange = std::min(checkpointsLog->currentActiveWindow().second, msgLastStable + kWorkWindowSize);

    Assert(beginRange % checkpointWindowSize == 0);

    if (beginRange <= endRange) {
      Assert(endRange - beginRange <= kWorkWindowSize);

      for (SeqNum i = beginRange; i <= endRange; i = i + checkpointWindowSize) {
        CheckpointMsg *checkMsg = checkpointsLog->get(i).selfCheckpointMsg();
        if (checkMsg != nullptr) {
          sendAndIncrementMetric(checkMsg, msgSenderId, metric_sent_checkpoint_msg_due_to_status_);
        }
      }
    }
  }

  /////////////////////////////////////////////////////////////////////////
  // msgSenderId in older view
  /////////////////////////////////////////////////////////////////////////

  if (msgViewNum < curView) {
    ViewChangeMsg *myVC = viewsManager->getMyLatestViewChangeMsg();
    Assert(myVC != nullptr);  // because curView>0
    sendAndIncrementMetric(myVC, msgSenderId, metric_sent_viewchange_msg_due_to_status_);
  }

  /////////////////////////////////////////////////////////////////////////
  // msgSenderId needes information to enter view curView
  /////////////////////////////////////////////////////////////////////////

  else if ((msgViewNum == curView) && (!msg->currentViewIsActive())) {
    if (isCurrentPrimary() || (repsInfo->primaryOfView(curView) == msgSenderId))  // if the primary is involved
    {
      if (!isCurrentPrimary())  // I am not the primary of curView
      {
        // send ViewChangeMsg
        if (msg->hasListOfMissingViewChangeMsgForViewChange() &&
            msg->isMissingViewChangeMsgForViewChange(config_.replicaId)) {
          ViewChangeMsg *myVC = viewsManager->getMyLatestViewChangeMsg();
          Assert(myVC != nullptr);
          sendAndIncrementMetric(myVC, msgSenderId, metric_sent_viewchange_msg_due_to_status_);
        }
      } else  // I am the primary of curView
      {
        // send NewViewMsg
        if (!msg->currentViewHasNewViewMessage() && viewsManager->viewIsActive(curView)) {
          NewViewMsg *nv = viewsManager->getMyNewViewMsgForCurrentView();
          Assert(nv != nullptr);
          sendAndIncrementMetric(nv, msgSenderId, metric_sent_newview_msg_due_to_status_);
        }

        // send ViewChangeMsg
        if (msg->hasListOfMissingViewChangeMsgForViewChange() &&
            msg->isMissingViewChangeMsgForViewChange(config_.replicaId)) {
          ViewChangeMsg *myVC = viewsManager->getMyLatestViewChangeMsg();
          Assert(myVC != nullptr);
          sendAndIncrementMetric(myVC, msgSenderId, metric_sent_viewchange_msg_due_to_status_);
        }
        // TODO(GG): send all VC msgs that can help making progress (needed because the original senders may not send
        // the ViewChangeMsg msgs used by the primary)

        // TODO(GG): if viewsManager->viewIsActive(curView), we can send only the VC msgs which are really needed for
        // curView (see in ViewsManager)
      }

      if (viewsManager->viewIsActive(curView)) {
        if (msg->hasListOfMissingPrePrepareMsgForViewChange()) {
          for (SeqNum i = msgLastStable + 1; i <= msgLastStable + kWorkWindowSize; i++) {
            if (mainLog->insideActiveWindow(i) && msg->isMissingPrePrepareMsgForViewChange(i)) {
              PrePrepareMsg *prePrepareMsg = mainLog->get(i).getPrePrepareMsg();
              if (prePrepareMsg != nullptr) {
                sendAndIncrementMetric(prePrepareMsg, msgSenderId, metric_sent_preprepare_msg_due_to_status_);
              }
            }
          }
        }
      } else  // if I am also not in curView --- In this case we take messages from viewsManager
      {
        if (msg->hasListOfMissingPrePrepareMsgForViewChange()) {
          for (SeqNum i = msgLastStable + 1; i <= msgLastStable + kWorkWindowSize; i++) {
            if (msg->isMissingPrePrepareMsgForViewChange(i)) {
              PrePrepareMsg *prePrepareMsg =
                  viewsManager->getPrePrepare(i);  // TODO(GG): we can avoid sending misleading message by using the
                                                   // digest of the expected pre prepare message
              if (prePrepareMsg != nullptr) {
                sendAndIncrementMetric(prePrepareMsg, msgSenderId, metric_sent_preprepare_msg_due_to_status_);
              }
            }
          }
        }
      }
    }
  }

  /////////////////////////////////////////////////////////////////////////
  // msgSenderId is also in view curView
  /////////////////////////////////////////////////////////////////////////

  else if ((msgViewNum == curView) && msg->currentViewIsActive()) {
    if (isCurrentPrimary()) {
      if (viewsManager->viewIsActive(curView)) {
        SeqNum beginRange =
            std::max(lastStableSeqNum + 1,
                     msg->getLastExecutedSeqNum() + 1);  // Notice that after a view change, we don't have to pass the
                                                         // PrePrepare messages from the previous view. TODO(GG): verify
        SeqNum endRange = std::min(lastStableSeqNum + kWorkWindowSize, msgLastStable + kWorkWindowSize);

        for (SeqNum i = beginRange; i <= endRange; i++) {
          if (msg->isPrePrepareInActiveWindow(i)) continue;

          PrePrepareMsg *prePrepareMsg = mainLog->get(i).getSelfPrePrepareMsg();
          if (prePrepareMsg != nullptr) {
            sendAndIncrementMetric(prePrepareMsg, msgSenderId, metric_sent_preprepare_msg_due_to_status_);
          }
        }
      } else {
        tryToSendStatusReport();
      }
    } else {
      // TODO(GG): TBD
    }
  }

  /////////////////////////////////////////////////////////////////////////
  // msgSenderId is in a newer view curView
  /////////////////////////////////////////////////////////////////////////
  else {
    Assert(msgViewNum > curView);
    tryToSendStatusReport();
  }

  delete msg;
}

void ReplicaImp::tryToSendStatusReport(bool onTimer) {
  // TODO(GG): in some cases, we can limit the amount of such messages by using information about
  // connection/disconnection (from the communication module)
  // TODO(GG): explain that the current "Status Report" approch is relatively simple (it can be more efficient and
  // sophisticated).

  const Time currentTime = getMonotonicTime();

  const milliseconds milliSinceLastTime =
      duration_cast<milliseconds>(currentTime - lastTimeThisReplicaSentStatusReportMsgToAllPeerReplicas);

  if (milliSinceLastTime < milliseconds(minTimeBetweenStatusRequestsMilli)) return;

  const int64_t dynamicMinTimeBetweenStatusRequestsMilli =
      (int64_t)((double)dynamicUpperLimitOfRounds->upperLimit() * factorForMinTimeBetweenStatusRequestsMilli);

  if (milliSinceLastTime < milliseconds(dynamicMinTimeBetweenStatusRequestsMilli)) return;

  // TODO(GG): handle restart/pause !! (restart/pause may affect time measurements...)
  lastTimeThisReplicaSentStatusReportMsgToAllPeerReplicas = currentTime;

  const bool viewIsActive = currentViewIsActive();
  const bool hasNewChangeMsg = viewsManager->hasNewViewMessage(curView);
  const bool listOfPPInActiveWindow = viewIsActive;
  const bool listOfMissingVCMsg = !viewIsActive && !viewsManager->viewIsPending(curView);
  const bool listOfMissingPPMsg = !viewIsActive && viewsManager->viewIsPending(curView);

  ReplicaStatusMsg msg(config_.replicaId,
                       curView,
                       lastStableSeqNum,
                       lastExecutedSeqNum,
                       viewIsActive,
                       hasNewChangeMsg,
                       listOfPPInActiveWindow,
                       listOfMissingVCMsg,
                       listOfMissingPPMsg);

  if (listOfPPInActiveWindow) {
    const SeqNum start = lastStableSeqNum + 1;
    const SeqNum end = lastStableSeqNum + kWorkWindowSize;

    for (SeqNum i = start; i <= end; i++) {
      if (mainLog->get(i).hasPrePrepareMsg()) msg.setPrePrepareInActiveWindow(i);
    }
  }
  if (listOfMissingVCMsg) {
    for (ReplicaId i : repsInfo->idsOfPeerReplicas()) {
      if (!viewsManager->hasViewChangeMessageForFutureView(i)) msg.setMissingViewChangeMsgForViewChange(i);
    }
  } else if (listOfMissingPPMsg) {
    std::vector<SeqNum> missPP;
    if (viewsManager->getNumbersOfMissingPP(lastStableSeqNum, &missPP)) {
      for (SeqNum i : missPP) {
        Assert((i > lastStableSeqNum) && (i <= lastStableSeqNum + kWorkWindowSize));
        msg.setMissingPrePrepareMsgForViewChange(i);
      }
    }
  }

  sendToAllOtherReplicas(&msg);
  if (!onTimer) metric_sent_status_msgs_not_due_timer_.Get().Inc();
}

template <>
void ReplicaImp::onMessage<ViewChangeMsg>(ViewChangeMsg *msg) {
  if (!viewChangeProtocolEnabled) {
    delete msg;
    return;
  }
  metric_received_view_changes_.Get().Inc();

  const ReplicaId generatedReplicaId =
      msg->idOfGeneratedReplica();  // Notice that generatedReplicaId may be != msg->senderId()
  Assert(generatedReplicaId != config_.replicaId);

  LOG_INFO(GL,
           "Received ViewChangeMsg (generatedReplicaId=" << generatedReplicaId << ", newView=" << msg->newView()
                                                         << ", lastStable=" << msg->lastStable()
                                                         << ", numberOfElements=" << (int)msg->numberOfElements());

  bool msgAdded = viewsManager->add(msg);

  LOG_INFO(GL, "ViewChangeMsg add=" << msgAdded);

  if (!msgAdded) return;

  // if the current primary wants to leave view
  if (generatedReplicaId == currentPrimary() && msg->newView() > curView) {
    LOG_INFO(GL, "Primary asks to leave view (primary Id=" << generatedReplicaId << ", view=" << curView);
    MoveToHigherView(curView + 1);
  }

  ViewNum maxKnownCorrectView = 0;
  ViewNum maxKnownAgreedView = 0;
  viewsManager->computeCorrectRelevantViewNumbers(&maxKnownCorrectView, &maxKnownAgreedView);
  LOG_INFO(GL, "maxKnownCorrectView=" << maxKnownCorrectView << ", maxKnownAgreedView=" << maxKnownAgreedView);

  if (maxKnownCorrectView > curView) {
    // we have at least f+1 view-changes with view number >= maxKnownCorrectView
    MoveToHigherView(maxKnownCorrectView);

    // update maxKnownCorrectView and maxKnownAgreedView
    // TODO(GG): consider to optimize (this part is not always needed)
    viewsManager->computeCorrectRelevantViewNumbers(&maxKnownCorrectView, &maxKnownAgreedView);
    LOG_INFO(GL, "maxKnownCorrectView=" << maxKnownCorrectView << ", maxKnownAgreedView=" << maxKnownAgreedView);
  }

  if (viewsManager->viewIsActive(curView)) return;  // return, if we are still in the previous view

  if (maxKnownAgreedView != curView) return;  // return, if we can't move to the new view yet

  // Replica now has at least 2f+2c+1 ViewChangeMsg messages with view  >= curView

  if (lastAgreedView < curView) {
    lastAgreedView = curView;
    metric_last_agreed_view_.Get().Set(lastAgreedView);
    timeOfLastAgreedView = getMonotonicTime();
  }

  tryToEnterView();
}

template <>
void ReplicaImp::onMessage<NewViewMsg>(NewViewMsg *msg) {
  if (!viewChangeProtocolEnabled) {
    delete msg;
    return;
  }
  metric_received_new_views_.Get().Inc();

  const ReplicaId senderId = msg->senderId();

  Assert(senderId != config_.replicaId);  // should be verified in ViewChangeMsg

  LOG_INFO(GL, "Received NewViewMsg message (senderId=" << senderId << ", newView=%" << msg->newView());

  bool added = viewsManager->add(msg);

  LOG_INFO(GL, "NewViewMsg add=" << added);

  if (!added) return;

  if (viewsManager->viewIsActive(curView)) return;  // return, if we are still in the previous view

  tryToEnterView();
}

void ReplicaImp::MoveToHigherView(ViewNum nextView) {
  Assert(viewChangeProtocolEnabled);
  Assert(curView < nextView);

  const bool wasInPrevViewNumber = viewsManager->viewIsActive(curView);

  LOG_INFO(GL,
           "**************** In MoveToHigherView (curView=" << curView << ", nextView=" << nextView
                                                            << ", wasInPrevViewNumber=" << wasInPrevViewNumber << ")");

  ViewChangeMsg *pVC = nullptr;

  if (!wasInPrevViewNumber) {
    pVC = viewsManager->getMyLatestViewChangeMsg();
    Assert(pVC != nullptr);
    pVC->setNewViewNumber(nextView);
  } else {
    std::vector<ViewsManager::PrevViewInfo> prevViewInfo;
    for (SeqNum i = lastStableSeqNum + 1; i <= lastStableSeqNum + kWorkWindowSize; i++) {
      SeqNumInfo &seqNumInfo = mainLog->get(i);

      if (seqNumInfo.getPrePrepareMsg() != nullptr) {
        ViewsManager::PrevViewInfo x;

        seqNumInfo.getAndReset(x.prePrepare, x.prepareFull);
        x.hasAllRequests = true;

        Assert(x.prePrepare != nullptr);
        Assert(x.prePrepare->viewNumber() == curView);
        // (x.prepareFull!=nullptr) ==> (x.hasAllRequests==true)
        Assert(x.prepareFull == nullptr || x.hasAllRequests);
        // (x.prepareFull!=nullptr) ==> (x.prepareFull->viewNumber() == curView)
        Assert(x.prepareFull == nullptr || x.prepareFull->viewNumber() == curView);

        prevViewInfo.push_back(x);
      } else {
        seqNumInfo.resetAndFree();
      }
    }

    if (ps_) {
      ViewChangeMsg *myVC = (curView == 0 ? nullptr : viewsManager->getMyLatestViewChangeMsg());
      SeqNum stableLowerBoundWhenEnteredToView = viewsManager->stableLowerBoundWhenEnteredToView();
      const DescriptorOfLastExitFromView desc{
          curView, lastStableSeqNum, lastExecutedSeqNum, prevViewInfo, myVC, stableLowerBoundWhenEnteredToView};
      ps_->beginWriteTran();
      ps_->setDescriptorOfLastExitFromView(desc);
      ps_->clearSeqNumWindow();
      ps_->endWriteTran();
    }

    pVC = viewsManager->exitFromCurrentView(lastStableSeqNum, lastExecutedSeqNum, prevViewInfo);

    Assert(pVC != nullptr);
    pVC->setNewViewNumber(nextView);
  }

  curView = nextView;
  metric_view_.Get().Set(nextView);
  metric_current_primary_.Get().Set(curView % config_.numReplicas);

  LOG_INFO(GL,
           "Sending view change message: new view=" << curView << ", wasInPrevViewNumber=" << wasInPrevViewNumber
                                                    << ", new primary=" << currentPrimary() << ", lastExecutedSeqNum="
                                                    << lastExecutedSeqNum << ", lastStableSeqNum=" << lastStableSeqNum);

  pVC->finalizeMessage();
  sendToAllOtherReplicas(pVC);
}

void ReplicaImp::GotoNextView() {
  // at this point we don't have f+1 ViewChangeMsg messages with view >= curView

  MoveToHigherView(curView + 1);

  // at this point we don't have enough ViewChangeMsg messages (2f+2c+1) to enter the new view (because 2f+2c+1 > f+1)
}

bool ReplicaImp::tryToEnterView() {
  Assert(!currentViewIsActive());

  std::vector<PrePrepareMsg *> prePreparesForNewView;

  LOG_INFO(GL,
           "**************** Calling to viewsManager->tryToEnterView(curView="
               << curView << ", lastStableSeqNum=" << lastStableSeqNum << ", lastExecutedSeqNum=" << lastExecutedSeqNum
               << ")");

  bool succ = viewsManager->tryToEnterView(curView, lastStableSeqNum, lastExecutedSeqNum, &prePreparesForNewView);

  if (succ)
    onNewView(prePreparesForNewView);
  else
    tryToSendStatusReport();

  return succ;
}

void ReplicaImp::onNewView(const std::vector<PrePrepareMsg *> &prePreparesForNewView) {
  SeqNum firstPPSeq = 0;
  SeqNum lastPPSeq = 0;

  if (!prePreparesForNewView.empty()) {
    firstPPSeq = prePreparesForNewView.front()->seqNumber();
    lastPPSeq = prePreparesForNewView.back()->seqNumber();
  }

  LOG_INFO(GL,
           "**************** In onNewView curView="
               << curView << " (num of PPs=" << prePreparesForNewView.size() << ", first safe seq=%" << firstPPSeq
               << ", last safe seq=" << lastPPSeq << ", lastStableSeqNum=%" << lastStableSeqNum
               << ", lastExecutedSeqNum=%" << lastExecutedSeqNum
               << ", stableLowerBoundWhenEnteredToView=" << viewsManager->stableLowerBoundWhenEnteredToView() << ")");

  Assert(viewsManager->viewIsActive(curView));
  Assert(lastStableSeqNum >= viewsManager->stableLowerBoundWhenEnteredToView());
  Assert(lastExecutedSeqNum >= lastStableSeqNum);  // we moved to the new state, only after synchronizing the state

  timeOfLastViewEntrance = getMonotonicTime();  // TODO(GG): handle restart/pause

  NewViewMsg *newNewViewMsgToSend = nullptr;

  if (repsInfo->primaryOfView(curView) == config_.replicaId) {
    NewViewMsg *nv = viewsManager->getMyNewViewMsgForCurrentView();

    nv->finalizeMessage(*repsInfo);

    Assert(nv->newView() == curView);

    newNewViewMsgToSend = nv;
  }

  if (prePreparesForNewView.empty()) {
    primaryLastUsedSeqNum = lastStableSeqNum;
    strictLowerBoundOfSeqNums = lastStableSeqNum;
    maxSeqNumTransferredFromPrevViews = lastStableSeqNum;
  } else {
    primaryLastUsedSeqNum = lastPPSeq;
    strictLowerBoundOfSeqNums = firstPPSeq - 1;
    maxSeqNumTransferredFromPrevViews = lastPPSeq;
  }

  if (ps_) {
    vector<ViewChangeMsg *> viewChangeMsgsForCurrentView = viewsManager->getViewChangeMsgsForCurrentView();
    NewViewMsg *newViewMsgForCurrentView = viewsManager->getNewViewMsgForCurrentView();

    bool myVCWasUsed = false;
    for (size_t i = 0; i < viewChangeMsgsForCurrentView.size() && !myVCWasUsed; i++) {
      Assert(viewChangeMsgsForCurrentView[i] != nullptr);
      if (viewChangeMsgsForCurrentView[i]->idOfGeneratedReplica() == config_.replicaId) myVCWasUsed = true;
    }

    ViewChangeMsg *myVC = nullptr;
    if (!myVCWasUsed) {
      myVC = viewsManager->getMyLatestViewChangeMsg();
    } else {
      // debug/test: check that my VC should be included
      ViewChangeMsg *tempMyVC = viewsManager->getMyLatestViewChangeMsg();
      Assert(tempMyVC != nullptr);
      Digest d;
      tempMyVC->getMsgDigest(d);
      Assert(newViewMsgForCurrentView->includesViewChangeFromReplica(config_.replicaId, d));
    }

    DescriptorOfLastNewView viewDesc{curView,
                                     newViewMsgForCurrentView,
                                     viewChangeMsgsForCurrentView,
                                     myVC,
                                     viewsManager->stableLowerBoundWhenEnteredToView(),
                                     maxSeqNumTransferredFromPrevViews};

    ps_->beginWriteTran();
    ps_->setDescriptorOfLastNewView(viewDesc);
    ps_->setPrimaryLastUsedSeqNum(primaryLastUsedSeqNum);
    ps_->setStrictLowerBoundOfSeqNums(strictLowerBoundOfSeqNums);
  }

  const bool primaryIsMe = (config_.replicaId == repsInfo->primaryOfView(curView));

  for (size_t i = 0; i < prePreparesForNewView.size(); i++) {
    PrePrepareMsg *pp = prePreparesForNewView[i];
    Assert(pp->seqNumber() >= firstPPSeq);
    Assert(pp->seqNumber() <= lastPPSeq);
    Assert(pp->firstPath() == CommitPath::SLOW);  // TODO(GG): don't we want to use the fast path?
    SeqNumInfo &seqNumInfo = mainLog->get(pp->seqNumber());

    if (ps_) {
      ps_->setPrePrepareMsgInSeqNumWindow(pp->seqNumber(), pp);
      ps_->setSlowStartedInSeqNumWindow(pp->seqNumber(), true);
    }

    if (primaryIsMe)
      seqNumInfo.addSelfMsg(pp);
    else
      seqNumInfo.addMsg(pp);

    seqNumInfo.startSlowPath();
    metric_slow_path_count_.Get().Inc();
  }

  if (ps_) ps_->endWriteTran();

  clientsManager->clearAllPendingRequests();

  // clear requestsQueueOfPrimary
  while (!requestsQueueOfPrimary.empty()) {
    auto msg = requestsQueueOfPrimary.front();
    primaryCombinedReqSize -= msg->size();
    requestsQueueOfPrimary.pop();
    delete msg;
  }

  // send messages

  if (newNewViewMsgToSend != nullptr) sendToAllOtherReplicas(newNewViewMsgToSend);

  for (size_t i = 0; i < prePreparesForNewView.size(); i++) {
    PrePrepareMsg *pp = prePreparesForNewView[i];
    SeqNumInfo &seqNumInfo = mainLog->get(pp->seqNumber());
    sendPreparePartial(seqNumInfo);
  }

  LOG_INFO(GL, "**************** Start working in view " << curView);

  controller->onNewView(curView, primaryLastUsedSeqNum);
  metric_current_active_view_.Get().Set(curView);
}

void ReplicaImp::sendCheckpointIfNeeded() {
  if (isCollectingState() || !currentViewIsActive()) return;

  const SeqNum lastCheckpointNumber = (lastExecutedSeqNum / checkpointWindowSize) * checkpointWindowSize;

  if (lastCheckpointNumber == 0) return;

  Assert(checkpointsLog->insideActiveWindow(lastCheckpointNumber));

  CheckpointInfo &checkInfo = checkpointsLog->get(lastCheckpointNumber);
  CheckpointMsg *checkpointMessage = checkInfo.selfCheckpointMsg();

  if (!checkpointMessage) {
    LOG_INFO(GL, "My Checkpoint message is missing");  // TODO(GG): TBD
    return;
  }

  if (checkInfo.checkpointSentAllOrApproved()) return;

  // TODO(GG): 3 seconds, should be in configuration
  if ((getMonotonicTime() - checkInfo.selfExecutionTime()) >= 3s) {
    checkInfo.setCheckpointSentAllOrApproved();
    sendToAllOtherReplicas(checkpointMessage, true);
    return;
  }

  const SeqNum refSeqNumberForCheckpoint = lastCheckpointNumber + MaxConcurrentFastPaths;

  if (lastExecutedSeqNum < refSeqNumberForCheckpoint) return;

  if (mainLog->insideActiveWindow(lastExecutedSeqNum))  // TODO(GG): condition is needed ?
  {
    SeqNumInfo &seqNumInfo = mainLog->get(lastExecutedSeqNum);

    if (seqNumInfo.partialProofs().hasFullProof()) {
      checkInfo.tryToMarkCheckpointCertificateCompleted();

      Assert(checkInfo.isCheckpointCertificateComplete());

      onSeqNumIsStable(lastCheckpointNumber);

      checkInfo.setCheckpointSentAllOrApproved();

      return;
    }
  }

  checkInfo.setCheckpointSentAllOrApproved();
  sendToAllOtherReplicas(checkpointMessage, true);
}

void ReplicaImp::onTransferringCompleteImp(SeqNum newStateCheckpoint) {
  Assert(newStateCheckpoint % checkpointWindowSize == 0);

  LOG_INFO(GL, "onTransferringCompleteImp with newStateCheckpoint=" << newStateCheckpoint);

  if (ps_) {
    ps_->beginWriteTran();
  }

  if (newStateCheckpoint <= lastExecutedSeqNum) {
    LOG_DEBUG(GL,
              "Executing onTransferringCompleteImp(newStateCheckpoint) where newStateCheckpoint <= lastExecutedSeqNum");
    if (ps_) ps_->endWriteTran();
    return;
  }
  lastExecutedSeqNum = newStateCheckpoint;
  if (ps_) ps_->setLastExecutedSeqNum(lastExecutedSeqNum);
  if (config_.debugStatisticsEnabled) {
    DebugStatistics::onLastExecutedSequenceNumberChanged(lastExecutedSeqNum);
  }
  bool askAnotherStateTransfer = false;

  timeOfLastStateSynch = getMonotonicTime();  // TODO(GG): handle restart/pause

  clientsManager->loadInfoFromReservedPages();

  if (newStateCheckpoint > lastStableSeqNum + kWorkWindowSize) {
    const SeqNum refPoint = newStateCheckpoint - kWorkWindowSize;
    const bool withRefCheckpoint = (checkpointsLog->insideActiveWindow(refPoint) &&
                                    (checkpointsLog->get(refPoint).selfCheckpointMsg() != nullptr));

    onSeqNumIsStable(refPoint, withRefCheckpoint, true);
  }

  // newStateCheckpoint should be in the active window
  Assert(checkpointsLog->insideActiveWindow(newStateCheckpoint));

  // create and send my checkpoint
  Digest digestOfNewState;
  const uint64_t checkpointNum = newStateCheckpoint / checkpointWindowSize;
  stateTransfer->getDigestOfCheckpoint(checkpointNum, sizeof(Digest), (char *)&digestOfNewState);
  CheckpointMsg *checkpointMsg = new CheckpointMsg(config_.replicaId, newStateCheckpoint, digestOfNewState, false);
  CheckpointInfo &checkpointInfo = checkpointsLog->get(newStateCheckpoint);
  checkpointInfo.addCheckpointMsg(checkpointMsg, config_.replicaId);
  checkpointInfo.setCheckpointSentAllOrApproved();

  if (newStateCheckpoint > primaryLastUsedSeqNum) primaryLastUsedSeqNum = newStateCheckpoint;

  if (ps_) {
    ps_->setPrimaryLastUsedSeqNum(primaryLastUsedSeqNum);
    ps_->setCheckpointMsgInCheckWindow(newStateCheckpoint, checkpointMsg);
    ps_->endWriteTran();
  }
  metric_last_executed_seq_num_.Get().Set(lastExecutedSeqNum);

  sendToAllOtherReplicas(checkpointMsg);

  if ((uint16_t)tableOfStableCheckpoints.size() >= config_.fVal + 1) {
    uint16_t numOfStableCheckpoints = 0;
    auto tableItrator = tableOfStableCheckpoints.begin();
    while (tableItrator != tableOfStableCheckpoints.end()) {
      if (tableItrator->second->seqNumber() >= newStateCheckpoint) numOfStableCheckpoints++;

      if (tableItrator->second->seqNumber() <= lastExecutedSeqNum) {
        delete tableItrator->second;
        tableItrator = tableOfStableCheckpoints.erase(tableItrator);
      } else {
        tableItrator++;
      }
    }
    if (numOfStableCheckpoints >= config_.fVal + 1) onSeqNumIsStable(newStateCheckpoint);

    if ((uint16_t)tableOfStableCheckpoints.size() >= config_.fVal + 1) askAnotherStateTransfer = true;
  }

  if (askAnotherStateTransfer) {
    LOG_INFO(GL, "call to startCollectingState()");

    stateTransfer->startCollectingState();
  }
}

void ReplicaImp::onSeqNumIsStable(SeqNum newStableSeqNum, bool hasStateInformation, bool oldSeqNum) {
  Assert(hasStateInformation || oldSeqNum);  // !hasStateInformation ==> oldSeqNum
  Assert(newStableSeqNum % checkpointWindowSize == 0);

  LOG_DEBUG(GL,
            "lastStableSeqNum was: " << lastStableSeqNum << " now: " << newStableSeqNum
                                     << " hasStateInfo: " << hasStateInformation << " oldSeqNum: " << oldSeqNum);

  if (newStableSeqNum <= lastStableSeqNum) return;

  if (ps_) ps_->beginWriteTran();

  lastStableSeqNum = newStableSeqNum;
  metric_last_stable_seq_num_.Get().Set(lastStableSeqNum);

  if (ps_) ps_->setLastStableSeqNum(lastStableSeqNum);

  if (lastStableSeqNum > strictLowerBoundOfSeqNums) {
    strictLowerBoundOfSeqNums = lastStableSeqNum;
    if (ps_) ps_->setStrictLowerBoundOfSeqNums(strictLowerBoundOfSeqNums);
  }

  if (lastStableSeqNum > primaryLastUsedSeqNum) {
    primaryLastUsedSeqNum = lastStableSeqNum;
    if (ps_) ps_->setPrimaryLastUsedSeqNum(primaryLastUsedSeqNum);
  }

  mainLog->advanceActiveWindow(lastStableSeqNum + 1);

  checkpointsLog->advanceActiveWindow(lastStableSeqNum);

  if (hasStateInformation) {
    if (lastStableSeqNum > lastExecutedSeqNum) {
      lastExecutedSeqNum = lastStableSeqNum;
      if (ps_) ps_->setLastExecutedSeqNum(lastExecutedSeqNum);
      metric_last_executed_seq_num_.Get().Set(lastExecutedSeqNum);
      if (config_.debugStatisticsEnabled) {
        DebugStatistics::onLastExecutedSequenceNumberChanged(lastExecutedSeqNum);
      }
      clientsManager->loadInfoFromReservedPages();
    }

    CheckpointInfo &checkpointInfo = checkpointsLog->get(lastStableSeqNum);
    CheckpointMsg *checkpointMsg = checkpointInfo.selfCheckpointMsg();

    if (checkpointMsg == nullptr) {
      Digest digestOfState;
      const uint64_t checkpointNum = lastStableSeqNum / checkpointWindowSize;
      stateTransfer->getDigestOfCheckpoint(checkpointNum, sizeof(Digest), (char *)&digestOfState);
      checkpointMsg = new CheckpointMsg(config_.replicaId, lastStableSeqNum, digestOfState, true);
      checkpointInfo.addCheckpointMsg(checkpointMsg, config_.replicaId);
    } else {
      checkpointMsg->setStateAsStable();
    }

    if (!checkpointInfo.isCheckpointCertificateComplete()) checkpointInfo.tryToMarkCheckpointCertificateCompleted();
    Assert(checkpointInfo.isCheckpointCertificateComplete());

    if (ps_) {
      ps_->setCheckpointMsgInCheckWindow(lastStableSeqNum, checkpointMsg);
      ps_->setCompletedMarkInCheckWindow(lastStableSeqNum, true);
    }
  }

  if (ps_) ps_->endWriteTran();

  if (!oldSeqNum && currentViewIsActive() && (currentPrimary() == config_.replicaId) && !isCollectingState()) {
    tryToSendPrePrepareMsg();
  }
}

void ReplicaImp::tryToSendReqMissingDataMsg(SeqNum seqNumber, bool slowPathOnly, uint16_t destReplicaId) {
  if ((!currentViewIsActive()) || (seqNumber <= strictLowerBoundOfSeqNums) ||
      (!mainLog->insideActiveWindow(seqNumber)) || (!mainLog->insideActiveWindow(seqNumber))) {
    return;
  }

  SeqNumInfo &seqNumInfo = mainLog->get(seqNumber);
  PartialProofsSet &partialProofsSet = seqNumInfo.partialProofs();

  const Time curTime = getMonotonicTime();

  {
    Time t = seqNumInfo.getTimeOfFisrtRelevantInfoFromPrimary();
    const Time lastInfoRequest = seqNumInfo.getTimeOfLastInfoRequest();

    if ((t < lastInfoRequest)) t = lastInfoRequest;

    if (t == MinTime && (t < curTime)) {
      auto diffMilli = duration_cast<milliseconds>(curTime - t);
      if (diffMilli.count() < dynamicUpperLimitOfRounds->upperLimit() / 4)  // TODO(GG): config
        return;
    }
  }

  seqNumInfo.setTimeOfLastInfoRequest(curTime);

  LOG_INFO(GL, "Try to request missing data for seqNumber=" << seqNumber);

  ReqMissingDataMsg reqData(config_.replicaId, curView, seqNumber);

  const bool routerForPartialProofs = repsInfo->isCollectorForPartialProofs(curView, seqNumber);

  const bool routerForPartialPrepare = (currentPrimary() == config_.replicaId);

  const bool routerForPartialCommit = (currentPrimary() == config_.replicaId);

  const bool missingPrePrepare = (seqNumInfo.getPrePrepareMsg() == nullptr);
  const bool missingBigRequests = (!missingPrePrepare) && (!seqNumInfo.hasPrePrepareMsg());

  ReplicaId firstRepId = 0;
  ReplicaId lastRepId = config_.numReplicas - 1;
  if (destReplicaId != ALL_OTHER_REPLICAS) {
    firstRepId = destReplicaId;
    lastRepId = destReplicaId;
  }

  for (ReplicaId destRep = firstRepId; destRep <= lastRepId; destRep++) {
    if (destRep == config_.replicaId) continue;  // don't send to myself

    const bool destIsPrimary = (currentPrimary() == destRep);

    const bool missingPartialPrepare =
        (routerForPartialPrepare && (!seqNumInfo.preparedOrHasPreparePartialFromReplica(destRep)));

    const bool missingFullPrepare = !seqNumInfo.preparedOrHasPreparePartialFromReplica(destRep);

    const bool missingPartialCommit =
        (routerForPartialCommit && (!seqNumInfo.committedOrHasCommitPartialFromReplica(destRep)));

    const bool missingFullCommit = !seqNumInfo.committedOrHasCommitPartialFromReplica(destRep);

    const bool missingPartialProof = !slowPathOnly && routerForPartialProofs && !partialProofsSet.hasFullProof() &&
                                     !partialProofsSet.hasPartialProofFromReplica(destRep);

    const bool missingFullProof = !slowPathOnly && !partialProofsSet.hasFullProof();

    bool sendNeeded = missingPartialProof || missingPartialPrepare || missingFullPrepare || missingPartialCommit ||
                      missingFullCommit || missingFullProof;

    if (destIsPrimary && !sendNeeded) sendNeeded = missingBigRequests || missingPrePrepare;

    if (!sendNeeded) continue;

    reqData.resetFlags();

    if (destIsPrimary && missingPrePrepare) reqData.setPrePrepareIsMissing();

    if (missingPartialProof) reqData.setPartialProofIsMissing();
    if (missingPartialPrepare) reqData.setPartialPrepareIsMissing();
    if (missingFullPrepare) reqData.setFullPrepareIsMissing();
    if (missingPartialCommit) reqData.setPartialCommitIsMissing();
    if (missingFullCommit) reqData.setFullCommitIsMissing();
    if (missingFullProof) reqData.setFullCommitProofIsMissing();

    const bool slowPathStarted = seqNumInfo.slowPathStarted();

    if (slowPathStarted) reqData.setSlowPathHasStarted();

    LOG_INFO(GL,
             "Send ReqMissingDataMsg to " << destRep << " seqNumber=" << seqNumber << ", flags=" << reqData.getFlags());

    send(&reqData, destRep);
    metric_sent_req_for_missing_data_.Get().Inc();
  }
}

template <>
void ReplicaImp::onMessage<ReqMissingDataMsg>(ReqMissingDataMsg *msg) {
  metric_received_req_missing_datas_.Get().Inc();
  const SeqNum msgSeqNum = msg->seqNumber();
  const ReplicaId msgSender = msg->senderId();
  concordlogger::MDC seqNum(GL, SEQ_NUM_KEY, msgSeqNum);
  LOG_INFO(GL,
           "Received ReqMissingDataMsg message from senderId=" << msgSender << " seqNumber=" << msgSeqNum
                                                               << ", flags=" << msg->getFlags());

  if ((currentViewIsActive()) && (msgSeqNum > strictLowerBoundOfSeqNums) && (mainLog->insideActiveWindow(msgSeqNum)) &&
      (mainLog->insideActiveWindow(msgSeqNum))) {
    SeqNumInfo &seqNumInfo = mainLog->get(msgSeqNum);

    if (config_.replicaId == currentPrimary()) {
      PrePrepareMsg *pp = seqNumInfo.getSelfPrePrepareMsg();
      if (msg->getPrePrepareIsMissing()) {
        if (pp != nullptr) {
          sendAndIncrementMetric(pp, msgSender, metric_sent_preprepare_msg_due_to_reqMissingData_);
        }
      }

      if (seqNumInfo.slowPathStarted() && !msg->getSlowPathHasStarted()) {
        StartSlowCommitMsg startSlowMsg(config_.replicaId, curView, msgSeqNum);
        sendAndIncrementMetric(&startSlowMsg, msgSender, metric_sent_startSlowPath_msg_due_to_reqMissingData_);
      }
    }

    if (msg->getPartialProofIsMissing()) {
      // TODO(GG): consider not to send if msgSender is not a collector

      PartialCommitProofMsg *pcf = seqNumInfo.partialProofs().getSelfPartialCommitProof();

      if (pcf != nullptr) {
        sendAndIncrementMetric(pcf, msgSender, metric_sent_partialCommitProof_msg_due_to_reqMissingData_);
      }
    }

    if (msg->getPartialPrepareIsMissing() && (currentPrimary() == msgSender)) {
      PreparePartialMsg *pr = seqNumInfo.getSelfPreparePartialMsg();

      if (pr != nullptr) {
        sendAndIncrementMetric(pr, msgSender, metric_sent_preparePartial_msg_due_to_reqMissingData_);
      }
    }

    if (msg->getFullPrepareIsMissing()) {
      PrepareFullMsg *pf = seqNumInfo.getValidPrepareFullMsg();

      if (pf != nullptr) {
        sendAndIncrementMetric(pf, msgSender, metric_sent_prepareFull_msg_due_to_reqMissingData_);
      }
    }

    if (msg->getPartialCommitIsMissing() && (currentPrimary() == msgSender)) {
      CommitPartialMsg *c = mainLog->get(msgSeqNum).getSelfCommitPartialMsg();
      if (c != nullptr) {
        sendAndIncrementMetric(c, msgSender, metric_sent_commitPartial_msg_due_to_reqMissingData_);
      }
    }

    if (msg->getFullCommitIsMissing()) {
      CommitFullMsg *c = mainLog->get(msgSeqNum).getValidCommitFullMsg();
      if (c != nullptr) {
        sendAndIncrementMetric(c, msgSender, metric_sent_commitFull_msg_due_to_reqMissingData_);
      }
    }

    if (msg->getFullCommitProofIsMissing() && seqNumInfo.partialProofs().hasFullProof()) {
      FullCommitProofMsg *fcp = seqNumInfo.partialProofs().getFullProof();
      sendAndIncrementMetric(fcp, msgSender, metric_sent_fullCommitProof_msg_due_to_reqMissingData_);
    }
  } else {
    LOG_INFO(GL, "Ignore the ReqMissingDataMsg message from senderId=" << msgSender);
  }

  delete msg;
}

void ReplicaImp::onViewsChangeTimer(Timers::Handle timer)  // TODO(GG): review/update logic
{
  Assert(viewChangeProtocolEnabled);

  if (isCollectingState()) return;

  Time currTime = getMonotonicTime();

  //////////////////////////////////////////////////////////////////////////////
  //
  //////////////////////////////////////////////////////////////////////////////

  if (autoPrimaryRotationEnabled && currentViewIsActive()) {
    const uint64_t timeout = (isCurrentPrimary() ? (autoPrimaryRotationTimerMilli)
                                                 : (autoPrimaryRotationTimerMilli + viewChangeTimeoutMilli));

    const uint64_t diffMilli = duration_cast<milliseconds>(currTime - timeOfLastViewEntrance).count();

    if (diffMilli > timeout) {
      LOG_INFO(GL,
               "**************** Initiate automatic view change in view="
                   << curView << " (" << diffMilli << " milli seconds after start working in the previous view)");

      GotoNextView();
      return;
    }
  }

  //////////////////////////////////////////////////////////////////////////////
  //
  //////////////////////////////////////////////////////////////////////////////

  uint64_t viewChangeTimeout = viewChangeTimerMilli;
  if (autoIncViewChangeTimer && ((lastViewThatTransferredSeqNumbersFullyExecuted + 1) < curView)) {
    uint64_t factor = (curView - lastViewThatTransferredSeqNumbersFullyExecuted);
    viewChangeTimeout = viewChangeTimeout * factor;  // TODO(GG): review logic here
  }

  if (currentViewIsActive()) {
    if (isCurrentPrimary()) return;

    const Time timeOfEarliestPendingRequest = clientsManager->timeOfEarliestPendingRequest();

    const bool hasPendingRequest = (timeOfEarliestPendingRequest != MaxTime);

    if (!hasPendingRequest) return;

    const uint64_t diffMilli1 = duration_cast<milliseconds>(currTime - timeOfLastStateSynch).count();
    const uint64_t diffMilli2 = duration_cast<milliseconds>(currTime - timeOfLastViewEntrance).count();
    const uint64_t diffMilli3 = duration_cast<milliseconds>(currTime - timeOfEarliestPendingRequest).count();

    if ((diffMilli1 > viewChangeTimeout) && (diffMilli2 > viewChangeTimeout) && (diffMilli3 > viewChangeTimeout)) {
      LOG_INFO(GL,
               "**************** Ask to leave view=" << curView << " (" << diffMilli3
                                                     << " milli seconds after receiving a client request)");

      GotoNextView();
      return;
    }
  } else  // not currentViewIsActive()
  {
    if (lastAgreedView != curView) return;
    if (repsInfo->primaryOfView(lastAgreedView) == config_.replicaId) return;

    currTime = getMonotonicTime();
    const uint64_t diffMilli1 = duration_cast<milliseconds>(currTime - timeOfLastStateSynch).count();
    const uint64_t diffMilli2 = duration_cast<milliseconds>(currTime - timeOfLastAgreedView).count();

    if ((diffMilli1 > viewChangeTimeout) && (diffMilli2 > viewChangeTimeout)) {
      LOG_INFO(GL,
               "**************** Ask to jump to view=" << curView << " (" << diffMilli2
                                                       << " milliseconds after receiving 2f+2c+1 view change msgs)");
      GotoNextView();
      return;
    }
  }
}

void ReplicaImp::onStatusReportTimer(Timers::Handle timer) {
  tryToSendStatusReport(true);

#ifdef DEBUG_MEMORY_MSG
  MessageBase::printLiveMessages();
#endif
}

void ReplicaImp::onSlowPathTimer(Timers::Handle timer) {
  tryToStartSlowPaths();
  auto newPeriod = milliseconds(controller->slowPathsTimerMilli());
  TimersSingleton::getInstance().reset(timer, newPeriod);
  metric_slow_path_timer_.Get().Set(controller->slowPathsTimerMilli());
}

void ReplicaImp::onInfoRequestTimer(Timers::Handle timer) {
  tryToAskForMissingInfo();
  auto newPeriod = milliseconds(dynamicUpperLimitOfRounds->upperLimit() / 2);
  TimersSingleton::getInstance().reset(timer, newPeriod);
  metric_info_request_timer_.Get().Set(dynamicUpperLimitOfRounds->upperLimit() / 2);
}

template <>
void ReplicaImp::onMessage<SimpleAckMsg>(SimpleAckMsg *msg) {
  metric_received_simple_acks_.Get().Inc();
  if (retransmissionsLogicEnabled) {
    uint16_t relatedMsgType = (uint16_t)msg->ackData();  // TODO(GG): does this make sense ?
    concordlogger::MDC seqNum(GL, SEQ_NUM_KEY, msg->seqNumber());
    LOG_DEBUG(GL,
              "Node " << config_.replicaId << " received SimpleAckMsg message from node " << msg->senderId()
                      << " for seqNumber " << msg->seqNumber() << " and type " << relatedMsgType);

    retransmissionsManager->onAck(msg->senderId(), msg->seqNumber(), relatedMsgType);
  } else {
    // TODO(GG): print warning ?
  }

  delete msg;
}

void ReplicaImp::onMerkleExecSignature(ViewNum v, SeqNum s, uint16_t signatureLength, const char *signature) {
  Assert(false);
  // TODO(GG): use code from previous drafts
}

template <>
void ReplicaImp::onMessage<PartialExecProofMsg>(PartialExecProofMsg *m) {
  Assert(false);
  // TODO(GG): use code from previous drafts
}

void ReplicaImp::onReportAboutAdvancedReplica(ReplicaId reportedReplica, SeqNum seqNum, ViewNum viewNum) {
  // TODO(GG): simple implementation - should be improved
  tryToSendStatusReport();
}

void ReplicaImp::onReportAboutLateReplica(ReplicaId reportedReplica, SeqNum seqNum, ViewNum viewNum) {
  // TODO(GG): simple implementation - should be improved
  tryToSendStatusReport();
}

void ReplicaImp::onReportAboutAdvancedReplica(ReplicaId reportedReplica, SeqNum seqNum) {
  // TODO(GG): simple implementation - should be improved
  tryToSendStatusReport();
}

void ReplicaImp::onReportAboutLateReplica(ReplicaId reportedReplica, SeqNum seqNum) {
  // TODO(GG): simple implementation - should be improved
  tryToSendStatusReport();
}

ReplicaImp::ReplicaImp(const LoadedReplicaData &ld,
                       IRequestsHandler *requestsHandler,
                       IStateTransfer *stateTrans,
                       shared_ptr<MsgsCommunicator> msgsCommunicator,
                       shared_ptr<PersistentStorage> persistentStorage,
                       shared_ptr<MsgHandlersRegistrator> msgHandlers)
    : ReplicaImp(false,
                 ld.repConfig,
                 requestsHandler,
                 stateTrans,
                 ld.sigManager,
                 ld.repsInfo,
                 ld.viewsManager,
                 msgsCommunicator,
                 msgHandlers) {
  Assert(persistentStorage != nullptr);

  ps_ = persistentStorage;

  curView = ld.viewsManager->latestActiveView();
  lastAgreedView = curView;
  metric_view_.Get().Set(curView);
  metric_last_agreed_view_.Get().Set(lastAgreedView);
  metric_current_primary_.Get().Set(curView % config_.numReplicas);

  const bool inView = ld.viewsManager->viewIsActive(curView);

  primaryLastUsedSeqNum = ld.primaryLastUsedSeqNum;
  lastStableSeqNum = ld.lastStableSeqNum;
  metric_last_stable_seq_num_.Get().Set(lastStableSeqNum);
  lastExecutedSeqNum = ld.lastExecutedSeqNum;
  metric_last_executed_seq_num_.Get().Set(lastExecutedSeqNum);
  strictLowerBoundOfSeqNums = ld.strictLowerBoundOfSeqNums;
  maxSeqNumTransferredFromPrevViews = ld.maxSeqNumTransferredFromPrevViews;
  lastViewThatTransferredSeqNumbersFullyExecuted = ld.lastViewThatTransferredSeqNumbersFullyExecuted;

  mainLog->resetAll(lastStableSeqNum + 1);
  checkpointsLog->resetAll(lastStableSeqNum);

  if (inView) {
    const bool isPrimaryOfView = (repsInfo->primaryOfView(curView) == config_.replicaId);

    SeqNum s = ld.lastStableSeqNum;

    for (size_t i = 0; i < kWorkWindowSize; i++) {
      s++;
      Assert(mainLog->insideActiveWindow(s));

      const SeqNumData &e = ld.seqNumWinArr[i];

      if (!e.isPrePrepareMsgSet()) continue;

      // such properties should be verified by the code the loads the persistent data
      Assert(e.getPrePrepareMsg()->seqNumber() == s);

      SeqNumInfo &seqNumInfo = mainLog->get(s);

      // add prePrepareMsg

      if (isPrimaryOfView)
        seqNumInfo.addSelfMsg(e.getPrePrepareMsg(), true);
      else
        seqNumInfo.addMsg(e.getPrePrepareMsg(), true);

      Assert(e.getPrePrepareMsg()->equals(*seqNumInfo.getPrePrepareMsg()));

      const CommitPath pathInPrePrepare = e.getPrePrepareMsg()->firstPath();

      Assert(pathInPrePrepare != CommitPath::SLOW ||
             e.getSlowStarted());  // TODO(GG): check this when we load the data from disk

      if (pathInPrePrepare != CommitPath::SLOW) {
        // add PartialCommitProofMsg

        PrePrepareMsg *pp = seqNumInfo.getPrePrepareMsg();
        Assert(e.getPrePrepareMsg()->equals(*pp));
        Digest &ppDigest = pp->digestOfRequests();
        const SeqNum seqNum = pp->seqNumber();

        IThresholdSigner *commitSigner = nullptr;

        Assert((config_.cVal != 0) || (pathInPrePrepare != CommitPath::FAST_WITH_THRESHOLD));

        if ((pathInPrePrepare == CommitPath::FAST_WITH_THRESHOLD) && (config_.cVal > 0))
          commitSigner = config_.thresholdSignerForCommit;
        else
          commitSigner = config_.thresholdSignerForOptimisticCommit;

        Digest tmpDigest;
        Digest::calcCombination(ppDigest, curView, seqNum, tmpDigest);

        PartialCommitProofMsg *p =
            new PartialCommitProofMsg(config_.replicaId, curView, seqNum, pathInPrePrepare, tmpDigest, commitSigner);
        seqNumInfo.partialProofs().addSelfMsgAndPPDigest(
            p,
            tmpDigest);  // TODO(GG): consider using a method that directly adds the message/digest (as in the examples
                         // below)
      }

      if (e.getSlowStarted()) {
        seqNumInfo.startSlowPath();

        // add PreparePartialMsg
        PrePrepareMsg *pp = seqNumInfo.getPrePrepareMsg();
        PreparePartialMsg *p = PreparePartialMsg::create(curView,
                                                         pp->seqNumber(),
                                                         config_.replicaId,
                                                         pp->digestOfRequests(),
                                                         config_.thresholdSignerForSlowPathCommit);
        bool added = seqNumInfo.addSelfMsg(p, true);
        Assert(added);
      }

      if (e.isPrepareFullMsgSet()) {
        seqNumInfo.addMsg(e.getPrepareFullMsg(), true);

        Digest d;
        Digest::digestOfDigest(e.getPrePrepareMsg()->digestOfRequests(), d);
        CommitPartialMsg *c =
            CommitPartialMsg::create(curView, s, config_.replicaId, d, config_.thresholdSignerForSlowPathCommit);

        seqNumInfo.addSelfCommitPartialMsgAndDigest(c, d, true);
      }

      if (e.isCommitFullMsgSet()) {
        seqNumInfo.addMsg(e.getCommitFullMsg(), true);
        Assert(e.getCommitFullMsg()->equals(*seqNumInfo.getValidCommitFullMsg()));
      }

      if (e.isFullCommitProofMsgSet()) {
        PartialProofsSet &pps = seqNumInfo.partialProofs();
        bool added = pps.addMsg(e.getFullCommitProofMsg());  // TODO(GG): consider using a method that directly adds the
                                                             // message (as in the examples below)
        Assert(added);  // we should verify the relevant signature when it is loaded
        Assert(e.getFullCommitProofMsg()->equals(*pps.getFullProof()));
      }

      if (e.getForceCompleted()) seqNumInfo.forceComplete();
    }
  }

  Assert(ld.lastStableSeqNum % checkpointWindowSize == 0);

  for (SeqNum s = ld.lastStableSeqNum; s <= ld.lastStableSeqNum + kWorkWindowSize; s = s + checkpointWindowSize) {
    size_t i = (s - ld.lastStableSeqNum) / checkpointWindowSize;
    Assert(i < (sizeof(ld.checkWinArr) / sizeof(ld.checkWinArr[0])));
    const CheckData &e = ld.checkWinArr[i];

    Assert(checkpointsLog->insideActiveWindow(s));
    Assert(s == 0 ||                                                         // no checkpoints yet
           s > ld.lastStableSeqNum ||                                        // not stable
           e.isCheckpointMsgSet() ||                                         // if stable need to be set
           ld.lastStableSeqNum == ld.lastExecutedSeqNum - kWorkWindowSize);  // after ST last executed may be on the
                                                                             // upper working window boundary

    if (!e.isCheckpointMsgSet()) continue;

    CheckpointInfo &checkInfo = checkpointsLog->get(s);

    Assert(e.getCheckpointMsg()->seqNumber() == s);
    Assert(e.getCheckpointMsg()->senderId() == config_.replicaId);
    Assert((s != ld.lastStableSeqNum) || e.getCheckpointMsg()->isStableState());

    checkInfo.addCheckpointMsg(e.getCheckpointMsg(), config_.replicaId);
    Assert(checkInfo.selfCheckpointMsg()->equals(*e.getCheckpointMsg()));

    if (e.getCompletedMark()) checkInfo.tryToMarkCheckpointCertificateCompleted();
  }

  if (ld.isExecuting) {
    Assert(viewsManager->viewIsActive(curView));
    Assert(mainLog->insideActiveWindow(lastExecutedSeqNum + 1));
    const SeqNumInfo &seqNumInfo = mainLog->get(lastExecutedSeqNum + 1);
    PrePrepareMsg *pp = seqNumInfo.getPrePrepareMsg();
    Assert(pp != nullptr);
    Assert(pp->seqNumber() == lastExecutedSeqNum + 1);
    Assert(pp->viewNumber() == curView);
    Assert(pp->numberOfRequests() > 0);

    Bitmap b = ld.validRequestsThatAreBeingExecuted;
    size_t expectedValidRequests = 0;
    for (uint32_t i = 0; i < b.numOfBits(); i++) {
      if (b.get(i)) expectedValidRequests++;
    }
    Assert(expectedValidRequests <= pp->numberOfRequests());

    recoveringFromExecutionOfRequests = true;
    mapOfRequestsThatAreBeingRecovered = b;
  }

  internalThreadPool.start(8);  // TODO(GG): use configuration
}

ReplicaImp::ReplicaImp(const ReplicaConfig &config,
                       IRequestsHandler *requestsHandler,
                       IStateTransfer *stateTrans,
                       shared_ptr<MsgsCommunicator> msgsCommunicator,
                       shared_ptr<PersistentStorage> persistentStorage,
                       shared_ptr<MsgHandlersRegistrator> msgHandlers)
    : ReplicaImp(true, config, requestsHandler, stateTrans, nullptr, nullptr, nullptr, msgsCommunicator, msgHandlers) {
  if (persistentStorage != nullptr) {
    ps_ = persistentStorage;

    Assert(!ps_->hasReplicaConfig());

    ps_->beginWriteTran();
    ps_->setReplicaConfig(config);
    ps_->endWriteTran();
  }

  internalThreadPool.start(8);  // TODO(GG): use configuration
}

ReplicaImp::ReplicaImp(bool firstTime,
                       const ReplicaConfig &config,
                       IRequestsHandler *requestsHandler,
                       IStateTransfer *stateTrans,
                       SigManager *sigMgr,
                       ReplicasInfo *replicasInfo,
                       ViewsManager *viewsMgr,
                       shared_ptr<MsgsCommunicator> msgsCommunicator,
                       shared_ptr<MsgHandlersRegistrator> msgHandlers)
    : ReplicaForStateTransfer(config, stateTrans, msgsCommunicator, msgHandlers, firstTime),
      viewChangeProtocolEnabled{config.viewChangeProtocolEnabled},
      autoPrimaryRotationEnabled{config.autoPrimaryRotationEnabled},
      restarted_{!firstTime},
      replyBuffer{(char *)std::malloc(config_.maxReplyMessageSize - sizeof(ClientReplyMsgHeader))},
      userRequestsHandler{requestsHandler},
      timeOfLastStateSynch{getMonotonicTime()},    // TODO(GG): TBD
      timeOfLastViewEntrance{getMonotonicTime()},  // TODO(GG): TBD
      timeOfLastAgreedView{getMonotonicTime()},    // TODO(GG): TBD
      metric_view_{metrics_.RegisterGauge("view", curView)},
      metric_last_stable_seq_num_{metrics_.RegisterGauge("lastStableSeqNum", lastStableSeqNum)},
      metric_last_executed_seq_num_{metrics_.RegisterGauge("lastExecutedSeqNum", lastExecutedSeqNum)},
      metric_last_agreed_view_{metrics_.RegisterGauge("lastAgreedView", lastAgreedView)},
      metric_current_active_view_{metrics_.RegisterGauge("currentActiveView", 0)},
      metric_viewchange_timer_{metrics_.RegisterGauge("viewChangeTimer", 0)},
      metric_retransmissions_timer_{metrics_.RegisterGauge("retransmissionTimer", 0)},
      metric_status_report_timer_{metrics_.RegisterGauge("statusReportTimer", 0)},
      metric_slow_path_timer_{metrics_.RegisterGauge("slowPathTimer", 0)},
      metric_info_request_timer_{metrics_.RegisterGauge("infoRequestTimer", 0)},
      metric_current_primary_{metrics_.RegisterGauge("currentPrimary", curView % config_.numReplicas)},
      metric_first_commit_path_{metrics_.RegisterStatus(
          "firstCommitPath", CommitPathToStr(ControllerWithSimpleHistory_debugInitialFirstPath))},
      metric_slow_path_count_{metrics_.RegisterCounter("slowPathCount", 0)},
      metric_received_internal_msgs_{metrics_.RegisterCounter("receivedInternalMsgs")},
      metric_received_client_requests_{metrics_.RegisterCounter("receivedClientRequestMsgs")},
      metric_received_pre_prepares_{metrics_.RegisterCounter("receivedPrePrepareMsgs")},
      metric_received_start_slow_commits_{metrics_.RegisterCounter("receivedStartSlowCommitMsgs")},
      metric_received_partial_commit_proofs_{metrics_.RegisterCounter("receivedPartialCommitProofMsgs")},
      metric_received_full_commit_proofs_{metrics_.RegisterCounter("receivedFullCommitProofMsgs")},
      metric_received_prepare_partials_{metrics_.RegisterCounter("receivedPreparePartialMsgs")},
      metric_received_commit_partials_{metrics_.RegisterCounter("receivedCommitPartialMsgs")},
      metric_received_prepare_fulls_{metrics_.RegisterCounter("receivedPrepareFullMsgs")},
      metric_received_commit_fulls_{metrics_.RegisterCounter("receivedCommitFullMsgs")},
      metric_received_checkpoints_{metrics_.RegisterCounter("receivedCheckpointMsgs")},
      metric_received_replica_statuses_{metrics_.RegisterCounter("receivedReplicaStatusMsgs")},
      metric_received_view_changes_{metrics_.RegisterCounter("receivedViewChangeMsgs")},
      metric_received_new_views_{metrics_.RegisterCounter("receivedNewViewMsgs")},
      metric_received_req_missing_datas_{metrics_.RegisterCounter("receivedReqMissingDataMsgs")},
      metric_received_simple_acks_{metrics_.RegisterCounter("receivedSimpleAckMsgs")},
      metric_sent_status_msgs_not_due_timer_{metrics_.RegisterCounter("sentStatusMsgsNotDueTime")},
      metric_sent_req_for_missing_data_{metrics_.RegisterCounter("sentReqForMissingData")},
      metric_sent_checkpoint_msg_due_to_status_{metrics_.RegisterCounter("sentCheckpointMsgDueToStatus")},
      metric_sent_viewchange_msg_due_to_status_{metrics_.RegisterCounter("sentViewChangeMsgDueToTimer")},
      metric_sent_newview_msg_due_to_status_{metrics_.RegisterCounter("sentNewviewMsgDueToCounter")},
      metric_sent_preprepare_msg_due_to_status_{metrics_.RegisterCounter("sentPreprepareMsgDueToStatus")},
      metric_sent_preprepare_msg_due_to_reqMissingData_{
          metrics_.RegisterCounter("sentPreprepareMsgDueToReqMissingData")},
      metric_sent_startSlowPath_msg_due_to_reqMissingData_{
          metrics_.RegisterCounter("sentStartSlowPathMsgDueToReqMissingData")},
      metric_sent_partialCommitProof_msg_due_to_reqMissingData_{
          metrics_.RegisterCounter("sentPartialCommitProofMsgDueToReqMissingData")},
      metric_sent_preparePartial_msg_due_to_reqMissingData_{
          metrics_.RegisterCounter("sentPrepreparePartialMsgDueToReqMissingData")},
      metric_sent_prepareFull_msg_due_to_reqMissingData_{
          metrics_.RegisterCounter("sentPrepareFullMsgDueToReqMissingData")},
      metric_sent_commitPartial_msg_due_to_reqMissingData_{
          metrics_.RegisterCounter("sentCommitPartialMsgDueToRewMissingData")},
      metric_sent_commitFull_msg_due_to_reqMissingData_{
          metrics_.RegisterCounter("sentCommitFullMsgDueToReqMissingData")},
      metric_sent_fullCommitProof_msg_due_to_reqMissingData_{
          metrics_.RegisterCounter("sentFullCommitProofMsgDueToReqMissingData")},
      metric_not_enough_client_requests_event_{metrics_.RegisterCounter("notEnoughClientRequestsEvent")},
      metric_total_finished_consensuses_{metrics_.RegisterCounter("totalOrderedRequests")},
      metric_total_slowPath_{metrics_.RegisterCounter("totalSlowPaths")},
      metric_total_fastPath_{metrics_.RegisterCounter("totalFastPaths")} {
  Assert(config_.replicaId < config_.numReplicas);
  // TODO(GG): more asserts on params !!!!!!!!!!!

  // !firstTime ==> ((sigMgr != nullptr) && (replicasInfo != nullptr) && (viewsMgr != nullptr))
  Assert(firstTime || ((sigMgr != nullptr) && (replicasInfo != nullptr) && (viewsMgr != nullptr)));

  registerMsgHandlers();
  // Register metrics component with the default aggregator.
  metrics_.Register();

  if (firstTime) {
    sigManager = new SigManager(config_.replicaId,
                                config_.numReplicas + config_.numOfClientProxies,
                                config_.replicaPrivateKey,
                                config_.publicKeysOfReplicas);
    repsInfo = new ReplicasInfo(config_, dynamicCollectorForPartialProofs, dynamicCollectorForExecutionProofs);
    viewsManager = new ViewsManager(repsInfo, sigManager, config_.thresholdVerifierForSlowPathCommit);
  } else {
    sigManager = sigMgr;
    repsInfo = replicasInfo;
    viewsManager = viewsMgr;

    // TODO(GG): consider to add relevant asserts
  }

  std::set<NodeIdType> clientsSet;
  for (uint16_t i = config_.numReplicas; i < config_.numReplicas + config_.numOfClientProxies; i++)
    clientsSet.insert(i);

  clientsManager =
      new ClientsManager(config_.replicaId, clientsSet, ReplicaConfigSingleton::GetInstance().GetSizeOfReservedPage());

  clientsManager->init(stateTransfer.get());

  if (!firstTime || config_.debugPersistentStorageEnabled) clientsManager->loadInfoFromReservedPages();

  // autoPrimaryRotationEnabled implies viewChangeProtocolEnabled
  // Note: "p=>q" is equivalent to "not p or q"
  AssertOR(!autoPrimaryRotationEnabled, viewChangeProtocolEnabled);

  viewChangeTimerMilli = (viewChangeTimeoutMilli > 0) ? viewChangeTimeoutMilli : config.viewChangeTimerMillisec;
  Assert(viewChangeTimerMilli > 0);

  if (autoPrimaryRotationEnabled) {
    autoPrimaryRotationTimerMilli =
        (autoPrimaryRotationTimerMilli > 0) ? autoPrimaryRotationTimerMilli : config.autoPrimaryRotationTimerMillisec;
    Assert(autoPrimaryRotationTimerMilli > 0);
  }

  // TODO(GG): use config ...
  dynamicUpperLimitOfRounds = new DynamicUpperLimitWithSimpleFilter<int64_t>(400, 2, 2500, 70, 32, 1000, 2, 2);

  mainLog =
      new SequenceWithActiveWindow<kWorkWindowSize, 1, SeqNum, SeqNumInfo, SeqNumInfo>(1, (InternalReplicaApi *)this);

  checkpointsLog = new SequenceWithActiveWindow<kWorkWindowSize + checkpointWindowSize,
                                                checkpointWindowSize,
                                                SeqNum,
                                                CheckpointInfo,
                                                CheckpointInfo>(0, (InternalReplicaApi *)this);

  // create controller . TODO(GG): do we want to pass the controller as a parameter ?
  controller =
      new ControllerWithSimpleHistory(config_.cVal, config_.fVal, config_.replicaId, curView, primaryLastUsedSeqNum);

  if (retransmissionsLogicEnabled)
    retransmissionsManager =
        new RetransmissionsManager(this, &internalThreadPool, &getIncomingMsgsStorage(), kWorkWindowSize, 0);
  else
    retransmissionsManager = nullptr;

  LOG_INFO(GL,
           "ReplicaConfig parameters isReadOnly="
               << config_.isReadOnly << ", numReplicas=" << config_.numReplicas
               << ", numRoReplicas=" << config_.numRoReplicas << ", fVal=" << config_.fVal << ", cVal=" << config_.cVal
               << ", replicaId=" << config_.replicaId << ", numOfClientProxies=" << config_.numOfClientProxies
               << ", statusReportTimerMillisec=" << config_.statusReportTimerMillisec << ", concurrencyLevel="
               << config_.concurrencyLevel << ", viewChangeProtocolEnabled=" << config_.viewChangeProtocolEnabled
               << ", viewChangeTimerMillisec=" << config_.viewChangeTimerMillisec
               << ", autoPrimaryRotationEnabled=" << config_.autoPrimaryRotationEnabled
               << ", autoPrimaryRotationTimerMillisec=" << config_.autoPrimaryRotationTimerMillisec
               << ", preExecReqStatusCheckTimerMillisec=" << config_.preExecReqStatusCheckTimerMillisec
               << ", maxExternalMessageSize=" << config_.maxExternalMessageSize << ", maxReplyMessageSize="
               << config_.maxReplyMessageSize << ", maxNumOfReservedPages=" << config_.maxNumOfReservedPages
               << ", sizeOfReservedPage=" << config_.sizeOfReservedPage
               << ", debugStatisticsEnabled=" << config_.debugStatisticsEnabled
               << ", metricsDumpIntervalSeconds=" << config_.metricsDumpIntervalSeconds);
}

ReplicaImp::~ReplicaImp() {
  // TODO(GG): rewrite this method !!!!!!!! (notice that the order may be important here ).
  // TODO(GG): don't delete objects that are passed as params (TBD)

  internalThreadPool.stop();

  delete viewsManager;
  delete controller;
  delete dynamicUpperLimitOfRounds;
  delete mainLog;
  delete checkpointsLog;
  delete clientsManager;
  delete sigManager;
  delete repsInfo;
  free(replyBuffer);

  if (config_.debugStatisticsEnabled) {
    DebugStatistics::freeDebugStatisticsData();
  }
}

void ReplicaImp::stop() {
  if (retransmissionsLogicEnabled) TimersSingleton::getInstance().cancel(retranTimer_);
  TimersSingleton::getInstance().cancel(slowPathTimer_);
  TimersSingleton::getInstance().cancel(infoReqTimer_);
  TimersSingleton::getInstance().cancel(statusReportTimer_);
  if (viewChangeProtocolEnabled) TimersSingleton::getInstance().cancel(viewChangeTimer_);

  ReplicaForStateTransfer::stop();
}

void ReplicaImp::addTimers() {
  int statusReportTimerMilli = (sendStatusPeriodMilli > 0) ? sendStatusPeriodMilli : config_.statusReportTimerMillisec;
  Assert(statusReportTimerMilli > 0);
  metric_status_report_timer_.Get().Set(statusReportTimerMilli);
  statusReportTimer_ = TimersSingleton::getInstance().add(milliseconds(statusReportTimerMilli),
                                                          Timers::Timer::RECURRING,
                                                          [this](Timers::Handle h) { onStatusReportTimer(h); });
  if (viewChangeProtocolEnabled) {
    int t = viewChangeTimerMilli;
    if (autoPrimaryRotationEnabled && t > autoPrimaryRotationTimerMilli) t = autoPrimaryRotationTimerMilli;
    metric_viewchange_timer_.Get().Set(t / 2);
    // TODO(GG): What should be the time period here?
    // TODO(GG): Consider to split to 2 different timers
    viewChangeTimer_ = TimersSingleton::getInstance().add(
        milliseconds(t / 2), Timers::Timer::RECURRING, [this](Timers::Handle h) { onViewsChangeTimer(h); });
  }
  if (retransmissionsLogicEnabled) {
    metric_retransmissions_timer_.Get().Set(retransmissionsTimerMilli);
    retranTimer_ = TimersSingleton::getInstance().add(milliseconds(retransmissionsTimerMilli),
                                                      Timers::Timer::RECURRING,
                                                      [this](Timers::Handle h) { onRetransmissionsTimer(h); });
  }
  const int slowPathsTimerPeriod = controller->timeToStartSlowPathMilli();
  metric_slow_path_timer_.Get().Set(slowPathsTimerPeriod);
  slowPathTimer_ = TimersSingleton::getInstance().add(
      milliseconds(slowPathsTimerPeriod), Timers::Timer::RECURRING, [this](Timers::Handle h) { onSlowPathTimer(h); });

  metric_info_request_timer_.Get().Set(dynamicUpperLimitOfRounds->upperLimit() / 2);
  infoReqTimer_ = TimersSingleton::getInstance().add(milliseconds(dynamicUpperLimitOfRounds->upperLimit() / 2),
                                                     Timers::Timer::RECURRING,
                                                     [this](Timers::Handle h) { onInfoRequestTimer(h); });
}

void ReplicaImp::start() {
  ReplicaForStateTransfer::start();
  addTimers();
  processMessages();
}

void ReplicaImp::processMessages() {
  LOG_INFO(GL, "Running");
  if (recoveringFromExecutionOfRequests) {
    SeqNumInfo &seqNumInfo = mainLog->get(lastExecutedSeqNum + 1);
    PrePrepareMsg *pp = seqNumInfo.getPrePrepareMsg();
    Assert(pp != nullptr);
    executeRequestsInPrePrepareMsg(pp, true);
    metric_last_executed_seq_num_.Get().Set(lastExecutedSeqNum);
    metric_total_finished_consensuses_.Get().Inc();
    if (seqNumInfo.slowPathStarted()) {
      metric_total_slowPath_.Get().Inc();
    } else {
      metric_total_fastPath_.Get().Inc();
    }
    recoveringFromExecutionOfRequests = false;
    mapOfRequestsThatAreBeingRecovered = Bitmap();
  }
}

void ReplicaImp::executeReadOnlyRequest(ClientRequestMsg *request) {
  Assert(request->isReadOnly());
  Assert(!isCollectingState());

  ClientReplyMsg reply(currentPrimary(), request->requestSeqNum(), config_.replicaId);

  uint16_t clientId = request->clientProxyId();

  int error = 0;
  uint32_t actualReplyLength = 0;

  if (!supportDirectProofs) {
    error = userRequestsHandler->execute(clientId,
                                         lastExecutedSeqNum,
                                         READ_ONLY_FLAG,
                                         request->requestLength(),
                                         request->requestBuf(),
                                         reply.maxReplyLength(),
                                         reply.replyBuf(),
                                         actualReplyLength);
  } else {
    // TODO(GG): use code from previous drafts
    Assert(false);
  }

  // TODO(GG): TBD - how do we want to support empty replies? (actualReplyLength==0)

  if (!error) {
    if (actualReplyLength > 0) {
      reply.setReplyLength(actualReplyLength);
      send(&reply, clientId);
    } else {
      LOG_ERROR(GL, "Received zero size response, client id [" << clientId << "]");
    }

  } else {
    LOG_ERROR(GL, "Received error code [" << error << "] while executing RO request, client id [" << clientId << "]");
  }

  if (config_.debugStatisticsEnabled) {
    DebugStatistics::onRequestCompleted(true);
  }
}

void ReplicaImp::executeRequestsInPrePrepareMsg(PrePrepareMsg *ppMsg, bool recoverFromErrorInRequestsExecution) {
  Assert(!isCollectingState() && currentViewIsActive());
  Assert(ppMsg != nullptr);
  Assert(ppMsg->viewNumber() == curView);
  Assert(ppMsg->seqNumber() == lastExecutedSeqNum + 1);

  const uint16_t numOfRequests = ppMsg->numberOfRequests();

  Assert(!recoverFromErrorInRequestsExecution ||
         (numOfRequests > 0));  // recoverFromErrorInRequestsExecution ==> (numOfRequests > 0)

  if (numOfRequests > 0) {
    Bitmap requestSet(numOfRequests);
    size_t reqIdx = 0;
    RequestsIterator reqIter(ppMsg);
    char *requestBody = nullptr;

    //////////////////////////////////////////////////////////////////////
    // Phase 1:
    // a. Find the requests that should be executed
    // b. Send reply for each request that has already been executed
    //////////////////////////////////////////////////////////////////////
    if (!recoverFromErrorInRequestsExecution) {
      while (reqIter.getAndGoToNext(requestBody)) {
        ClientRequestMsg req((ClientRequestMsgHeader *)requestBody);
        MDC_CID_PUT(GL, req.getCid());
        NodeIdType clientId = req.clientProxyId();

        const bool validClient = isValidClient(clientId);
        if (!validClient) {
          LOG_WARN(GL, "The client clientId=" << clientId << " is not valid");
          continue;
        }

        if (seqNumberOfLastReplyToClient(clientId) >= req.requestSeqNum()) {
          ClientReplyMsg *replyMsg = clientsManager->allocateMsgWithLatestReply(clientId, currentPrimary());
          send(replyMsg, clientId);
          delete replyMsg;
          continue;
        }

        requestSet.set(reqIdx);
        reqIdx++;
      }
      reqIter.restart();

      if (ps_) {
        DescriptorOfLastExecution execDesc{lastExecutedSeqNum + 1, requestSet};
        ps_->beginWriteTran();
        ps_->setDescriptorOfLastExecution(execDesc);
        ps_->endWriteTran();
      }
    } else {
      requestSet = mapOfRequestsThatAreBeingRecovered;
    }

    //////////////////////////////////////////////////////////////////////
    // Phase 2: execute requests + send replies
    // In this phase the application state may be changed. We also change data in the state transfer module.
    // TODO(GG): Explain what happens in recovery mode (what are the requirements from  the application, and from the
    // state transfer module.
    //////////////////////////////////////////////////////////////////////

    reqIdx = 0;
    requestBody = nullptr;
    while (reqIter.getAndGoToNext(requestBody)) {
      size_t tmp = reqIdx;
      reqIdx++;
      if (!requestSet.get(tmp)) {
        continue;
      }

      ClientRequestMsg req((ClientRequestMsgHeader *)requestBody);
      MDC_CID_PUT(GL, req.getCid());
      LOG_INFO(GL, "Commit path analysis: calling execute handler");
      NodeIdType clientId = req.clientProxyId();

      uint32_t actualReplyLength = 0;
      userRequestsHandler->execute(
          clientId,
          lastExecutedSeqNum + 1,
          req.flags(),
          req.requestLength(),
          req.requestBuf(),
          ReplicaConfigSingleton::GetInstance().GetMaxReplyMessageSize() - sizeof(ClientReplyMsgHeader),
          replyBuffer,
          actualReplyLength);

      Assert(actualReplyLength > 0);  // TODO(GG): TBD - how do we want to support empty replies? (actualReplyLength==0)

      ClientReplyMsg *replyMsg = clientsManager->allocateNewReplyMsgAndWriteToStorage(
          clientId, req.requestSeqNum(), currentPrimary(), replyBuffer, actualReplyLength);
      send(replyMsg, clientId);
      delete replyMsg;
      clientsManager->removePendingRequestOfClient(clientId);
    }
  }

  if ((lastExecutedSeqNum + 1) % checkpointWindowSize == 0) {
    const uint64_t checkpointNum = (lastExecutedSeqNum + 1) / checkpointWindowSize;
    stateTransfer->createCheckpointOfCurrentState(checkpointNum);
  }

  //////////////////////////////////////////////////////////////////////
  // Phase 3: finalize the execution of lastExecutedSeqNum+1
  // TODO(GG): Explain what happens in recovery mode
  //////////////////////////////////////////////////////////////////////

  LOG_DEBUG(GL, "lastExecutedSeqNum=" << (lastExecutedSeqNum + 1));

  if (ps_) {
    ps_->beginWriteTran();
    ps_->setLastExecutedSeqNum(lastExecutedSeqNum + 1);
  }

  lastExecutedSeqNum = lastExecutedSeqNum + 1;

  if (config_.debugStatisticsEnabled) {
    DebugStatistics::onLastExecutedSequenceNumberChanged(lastExecutedSeqNum);
  }
  if (lastViewThatTransferredSeqNumbersFullyExecuted < curView &&
      (lastExecutedSeqNum >= maxSeqNumTransferredFromPrevViews)) {
    lastViewThatTransferredSeqNumbersFullyExecuted = curView;
    if (ps_) {
      ps_->setLastViewThatTransferredSeqNumbersFullyExecuted(lastViewThatTransferredSeqNumbersFullyExecuted);
    }
  }

  if (lastExecutedSeqNum % checkpointWindowSize == 0) {
    Digest checkDigest;
    const uint64_t checkpointNum = lastExecutedSeqNum / checkpointWindowSize;
    stateTransfer->getDigestOfCheckpoint(checkpointNum, sizeof(Digest), (char *)&checkDigest);
    CheckpointMsg *checkMsg = new CheckpointMsg(config_.replicaId, lastExecutedSeqNum, checkDigest, false);
    CheckpointInfo &checkInfo = checkpointsLog->get(lastExecutedSeqNum);
    checkInfo.addCheckpointMsg(checkMsg, config_.replicaId);

    if (ps_) ps_->setCheckpointMsgInCheckWindow(lastExecutedSeqNum, checkMsg);

    if (checkInfo.isCheckpointCertificateComplete()) {
      onSeqNumIsStable(lastExecutedSeqNum);
    }
    checkInfo.setSelfExecutionTime(getMonotonicTime());
  }

  if (ps_) ps_->endWriteTran();

  if (numOfRequests > 0) userRequestsHandler->onFinishExecutingReadWriteRequests();

  sendCheckpointIfNeeded();

  bool firstCommitPathChanged = controller->onNewSeqNumberExecution(lastExecutedSeqNum);

  if (firstCommitPathChanged) {
    metric_first_commit_path_.Get().Set(CommitPathToStr(controller->getCurrentFirstPath()));
  }
  // TODO(GG): clean the following logic
  if (mainLog->insideActiveWindow(lastExecutedSeqNum)) {  // update dynamicUpperLimitOfRounds
    const SeqNumInfo &seqNumInfo = mainLog->get(lastExecutedSeqNum);
    const Time firstInfo = seqNumInfo.getTimeOfFisrtRelevantInfoFromPrimary();
    const Time currTime = getMonotonicTime();
    if ((firstInfo < currTime)) {
      const int64_t durationMilli = duration_cast<milliseconds>(currTime - firstInfo).count();
      dynamicUpperLimitOfRounds->add(durationMilli);
    }
  }

  if (config_.debugStatisticsEnabled) {
    DebugStatistics::onRequestCompleted(false);
  }
}

void ReplicaImp::executeNextCommittedRequests(const bool requestMissingInfo) {
  Assert(!isCollectingState() && currentViewIsActive());
  Assert(lastExecutedSeqNum >= lastStableSeqNum);

  while (lastExecutedSeqNum < lastStableSeqNum + kWorkWindowSize) {
    SeqNumInfo &seqNumInfo = mainLog->get(lastExecutedSeqNum + 1);

    PrePrepareMsg *prePrepareMsg = seqNumInfo.getPrePrepareMsg();

    const bool ready = (prePrepareMsg != nullptr) && (seqNumInfo.isCommitted__gg());

    if (requestMissingInfo && !ready) {
      LOG_INFO(GL, "Asking for missing information about " << lastExecutedSeqNum + 1);

      tryToSendReqMissingDataMsg(lastExecutedSeqNum + 1);
    }

    if (!ready) break;

    Assert(prePrepareMsg->seqNumber() == lastExecutedSeqNum + 1);
    Assert(prePrepareMsg->viewNumber() == curView);  // TODO(GG): TBD

    executeRequestsInPrePrepareMsg(prePrepareMsg);
    metric_last_executed_seq_num_.Get().Set(lastExecutedSeqNum);
    metric_total_finished_consensuses_.Get().Inc();
    if (seqNumInfo.slowPathStarted()) {
      metric_total_slowPath_.Get().Inc();
    } else {
      metric_total_fastPath_.Get().Inc();
    }
  }

  if (isCurrentPrimary() && requestsQueueOfPrimary.size() > 0) tryToSendPrePrepareMsg(true);
}

IncomingMsgsStorage &ReplicaImp::getIncomingMsgsStorage() { return *msgsCommunicator_->getIncomingMsgsStorage(); }

// TODO(GG): the timer for state transfer !!!!

// TODO(GG): !!!! view changes and retransmissionsLogic --- check ....

}  // namespace bftEngine::impl<|MERGE_RESOLUTION|>--- conflicted
+++ resolved
@@ -133,11 +133,7 @@
   const ReqId reqSeqNum = m->requestSeqNum();
   const uint8_t flags = m->flags();
 
-<<<<<<< HEAD
   MDC_PRI_PUT(GL, currentPrimary());
-=======
-  MDC_PRI_PUT(GL,currentPrimary());
->>>>>>> 04823770
   MDC_CID_PUT(GL, m->getCid());
   LOG_DEBUG(GL,
             "Received ClientRequestMsg (clientId=" << clientId << " reqSeqNum=" << reqSeqNum << ", flags=" << (int)flags
@@ -769,12 +765,7 @@
   MDC_PRI_PUT(GL, currentPrimary());
   MDC_SN_PUT(GL, msg->seqNumber());
   MDC_PATH_PUT(GL, CommitPathToMDCString(CommitPath::OPTIMISTIC_FAST));
-<<<<<<< HEAD
   LOG_INFO(GL, "Commot path analysis: Reached consensus, Received FullCommitProofMsg message");
-=======
-  LOG_DEBUG(GL,
-            "Node " << config_.replicaId << " received FullCommitProofMsg message for seqNumber " << msg->seqNumber());
->>>>>>> 04823770
 
   const SeqNum msgSeqNum = msg->seqNumber();
   concordlogger::MDC seqNum(GL, SEQ_NUM_KEY, msgSeqNum);
@@ -1119,10 +1110,6 @@
   Assert(commitFull != nullptr);
 
   if (fcp != nullptr) return;  // ignore if we already have FullCommitProofMsg
-<<<<<<< HEAD
-
-=======
->>>>>>> 04823770
   LOG_INFO(GL, "Commit path analysis: sending full commit");
   if (ps_) {
     ps_->beginWriteTran();
